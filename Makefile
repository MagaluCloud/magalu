MODULES := mgc/cli mgc/core mgc/sdk mgc/spec_manipulator

MGCDIR ?= mgc/cli/
CICD_DIR ?= mgc/spec_manipulator/
DUMP_TREE = mgc/cli/cli-dump-tree.json
OUT_DIR = mgc/cli/docs
OAPIDIR=mgc/sdk/openapi/openapis

build-local:
	@goreleaser build --clean --snapshot --single-target -f internal.yaml

# cicd
build-cicd:
	@echo "RUNNING $@"
	cd $(CICD_DIR) && go build -o cicd
	cd $(MGCDIR) && go build -tags \"embed\" -o mgc

dump-tree: build-cicd
	@echo "generating $(DUMP_TREE)..."
	$(CICD_DIR)cicd pipeline dumptree -c $(MGCDIR)mgc -o "$(DUMP_TREE)"
	@echo "generating $(DUMP_TREE): done"
	@echo "ENDING $@"

generate-docs: build-cicd
	@echo "generating $(OUT_DIR)..."
	$(CICD_DIR)cicd pipeline cligendoc -g true -c $(MGCDIR)mgc -d "$(DUMP_TREE)" -o "$(OUT_DIR)" -v "0"
	@echo "generating $(OUT_DIR): done"
	@echo "ENDING $@"

<<<<<<< HEAD

add-spec-vm:
	@echo "Adding virtual-machine spec..."
	$(SPECS_DIR)cicd spec merge \
	 -p compute \
	 -a specs/virtual-machine.jaxyendy.openapi.json \
	 -b openapi-customizations/virtual-machine.openapi.yaml \
	 -o mgc/sdk/openapi/openapis/virtual-machine.openapi.yaml 

	@echo "\nDowngrading to 3.0.3...\n"

	$(SPECS_DIR)cicd spec downgrade-unique \
	-s mgc/sdk/openapi/openapis/virtual-machine.openapi.yaml
	@echo "Virtual-machine spec added successfully.\n\n"

add-spec-vm:
	@echo "Adding virtual-machine spec..."
	$(SPECS_DIR)cicd spec merge \
	 -p compute \
	 -a specs/virtual-machine.jaxyendy.openapi.json \
	 -b openapi-customizations/virtual-machine.openapi.yaml \
	 -o mgc/sdk/openapi/openapis/virtual-machine.openapi.yaml 

	@echo "\nDowngrading to 3.0.3...\n"

	$(SPECS_DIR)cicd spec downgrade-unique \
	-s mgc/sdk/openapi/openapis/virtual-machine.openapi.yaml
	@echo "Virtual-machine spec added successfully.\n\n"

add-spec-k8s:
	@echo "Adding kubernetes spec..."
	$(SPECS_DIR)cicd spec merge \
	 -p kubernetes \
	 -a specs/kubernetes.jaxyendy.openapi.json \
	 -b openapi-customizations/kubernetes.openapi.yaml \
	 -o mgc/sdk/openapi/openapis/kubernetes.openapi.yaml 

	@echo "\nDowngrading to 3.0.3...\n"

	$(SPECS_DIR)cicd spec downgrade-unique \
	-s mgc/sdk/openapi/openapis/kubernetes.openapi.yaml
	@echo "Kubernetes spec added successfully.\n\n"

add-spec-container:
	@echo "Adding container-registry spec..."
	$(SPECS_DIR)cicd spec merge \
	 -p container-registry \
	 -a specs/container-registry.openapi.yaml \
	 -o mgc/sdk/openapi/openapis/container-registry.openapi.yaml

	@echo "\nDowngrading to 3.0.3...\n"

	$(SPECS_DIR)cicd spec downgrade-unique \
	-s mgc/sdk/openapi/openapis/container-registry.openapi.yaml

	@echo "Container-registry spec added successfully.\n\n"

add-spec-block-storage:
	@echo "Adding block-storage spec..."
	$(SPECS_DIR)cicd spec merge \
	 -p block-storage \
	 -a specs/block-storage.jaxyendy.openapi.json \
	 -o mgc/sdk/openapi/openapis/block-storage.openapi.yaml

	@echo "\nDowngrading to 3.0.3...\n"

	$(SPECS_DIR)cicd spec downgrade-unique \
	-s mgc/sdk/openapi/openapis/block-storage.openapi.yaml

	@echo "Block-storage spec added successfully.\n\n"

add-spec-database:
	@echo "Adding database(dbaas) spec..."
	$(SPECS_DIR)cicd spec merge \
	 -p dbaas \
	 -a specs/database.jaxyendy.openapi.json \
	 -o mgc/sdk/openapi/openapis/database.openapi.yaml

	@echo "\nDowngrading to 3.0.3...\n"

	$(SPECS_DIR)cicd spec downgrade-unique \
	-s mgc/sdk/openapi/openapis/database.openapi.yaml
	@echo "Database spec added successfully.\n\n"


add-spec-events:
	@echo "Adding events(audit) spec..."
	$(SPECS_DIR)cicd spec merge \
	 -p audit \
	 -g \
	 -a specs/events-consult.openapi.yaml \
	 -b openapi-customizations/audit.openapi.yaml \
	 -o mgc/sdk/openapi/openapis/audit.openapi.yaml

	@echo "\nDowngrading to 3.0.3...\n"

	$(SPECS_DIR)cicd spec downgrade-unique \
	-s mgc/sdk/openapi/openapis/audit.openapi.yaml

	@echo "Audit spec added successfully.\n\n"

add-spec-globaldb:
	@echo "Adding globaldb(profile) spec..."
	$(SPECS_DIR)cicd spec merge \
	 -p profile \
	 -a specs/globaldb.openapi.yaml \
	 -b openapi-customizations/profile.openapi.yaml \
	 -o mgc/sdk/openapi/openapis/profile.openapi.yaml

	@echo "\nDowngrading to 3.0.3...\n"

	$(SPECS_DIR)cicd spec downgrade-unique \
	-s mgc/sdk/openapi/openapis/profile.openapi.yaml
	@echo "Globaldb spec added successfully.\n\n"


add-spec-network:
	@echo "Adding network spec..."
	$(SPECS_DIR)cicd spec merge \
	 -p network \
	 -a specs/network.jaxyendy.openapi.json \
	 -o mgc/sdk/openapi/openapis/network.openapi.yaml

	@echo "\nDowngrading to 3.0.3...\n"

	$(SPECS_DIR)cicd spec downgrade-unique \
	-s mgc/sdk/openapi/openapis/network.openapi.yaml

	@echo "Network spec added successfully.\n\n"

add-all-specs: build-cicd add-spec-vm add-spec-k8s add-spec-container add-spec-block-storage add-spec-database add-spec-events add-spec-globaldb add-spec-network
=======
oapi-index-gen: build-cicd
	$(CICD_DIR)cicd pipeline oapi-index $(OAPIDIR)
>>>>>>> dd8dbb7b

# specs
download-specs: build-cicd
	@./mgc/spec_manipulator/cicd spec download
	@echo "Now, run 'make prepare-specs' validate and pretify the specs"

prepare-specs: build-cicd
	@./mgc/spec_manipulator/cicd spec prepare

refresh-specs: build-cicd
	@./mgc/spec_manipulator/cicd spec downgrade
	@poetry install
	@poetry run ./scripts/add_all_specs.sh


# Testing targets
test:
	@echo "Running tests for all modules..."
	@for module in $(MODULES); do \
		echo "Testing $$module"; \
		(cd $$module && go test ./...); \
	done

# Code quality targets
vet:
	@echo "Vetting all modules..."
	@for module in $(MODULES); do \
		echo "Vetting $$module"; \
		(cd $$module && go vet ./...); \
	done

lint:
	@echo "Linting all modules..."
	@for module in $(MODULES); do \
		echo "Linting $$module"; \
		(cd $$module && go vet ./...); \
	done

format:
	@echo "Formatting all modules..."
	@for module in $(MODULES); do \
		echo "Formatting $$module"; \
		(cd $$module && gofmt -s -w .); \
	done

# Combined check
check: format vet lint test<|MERGE_RESOLUTION|>--- conflicted
+++ resolved
@@ -27,7 +27,6 @@
 	@echo "generating $(OUT_DIR): done"
 	@echo "ENDING $@"
 
-<<<<<<< HEAD
 
 add-spec-vm:
 	@echo "Adding virtual-machine spec..."
@@ -159,10 +158,8 @@
 	@echo "Network spec added successfully.\n\n"
 
 add-all-specs: build-cicd add-spec-vm add-spec-k8s add-spec-container add-spec-block-storage add-spec-database add-spec-events add-spec-globaldb add-spec-network
-=======
 oapi-index-gen: build-cicd
 	$(CICD_DIR)cicd pipeline oapi-index $(OAPIDIR)
->>>>>>> dd8dbb7b
 
 # specs
 download-specs: build-cicd
