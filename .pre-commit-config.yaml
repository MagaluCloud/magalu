default_install_hook_types: [pre-commit, pre-push, commit-msg]
fail_fast: true
repos:
  - repo: local
    hooks:
      - id: go-test
        name: go-test
        language: golang
        entry: bash -c 'find . -name go.mod -execdir go test ./... \; | grep -zqv FAIL'
        stages: [pre-push]
      - id: check-cli-dump-tree-output
        name: check "cli dump-tree" output
        language: system
        entry: bash -c './scripts/gen_expected_cli_dump_tree_output_file.sh'
        require_serial: true
        stages: [pre-commit]
      - id: check-cli-docs-outputs
        name: check "cli doc" outputs
        language: system
        entry: bash -c './scripts/gen_expected_cli_doc_output_file.sh'
        require_serial: true
        stages: [pre-commit]
      - id: apply-oapi-customizations
        name: apply-oapi-customizations
        language: system
        types_or: [yaml]
        entry: bash -c './scripts/oapi_apply_customizations.sh'
        stages: [pre-commit]
      - id: oapi-index-gen
        name: oapi-index-gen
        language: python
        entry: bash -c './scripts/oapi_index_gen.sh'
        additional_dependencies: [PyYAML, typing, argparse]
        stages: [pre-commit]
      - id: check-openapi-links
        name: check openapi links
        language: system
        entry: bash -c './scripts/oapi_check_links.sh'
        stages: [pre-commit]
        require_serial: true
  - repo: https://github.com/pre-commit/pre-commit-hooks
    rev: v5.0.0
    hooks:
      - id: trailing-whitespace
        stages: [pre-commit, pre-push]
        exclude: >
          (?x)(
             ^mgc/sdk/version.txt|
             ^script-qa/
             ^mgc/cli/docs/|
           )
      - id: end-of-file-fixer
        stages: [pre-commit, pre-push]
        exclude: >
          (?x)(
            ^mgc/sdk/version.txt|
            ^script-qa/
            ^mgc/cli/docs/|
          )
      - id: check-yaml
        stages: [pre-commit, pre-push]
      - id: check-added-large-files
        exclude: ^script-qa/
        stages: [pre-commit, pre-push]
      - id: check-shebang-scripts-are-executable
        stages: [pre-commit, pre-push]
      - id: check-merge-conflict
        stages: [pre-commit, pre-push]
      - id: mixed-line-ending
        stages: [pre-commit, pre-push]

<<<<<<< HEAD
-   repo: https://github.com/golangci/golangci-lint
    rev: v1.64.7
=======
  - repo: https://github.com/golangci/golangci-lint
    rev: v1.61.0
>>>>>>> 7336c4a0
    hooks:
      - id: golangci-lint
        stages: [pre-commit]
        # Need to specify manually due to this issue:
        # https://github.com/golangci/golangci-lint/issues/2654
        entry: bash -c "go list -f '{{.Dir}}/...' -m | xargs golangci-lint run --fix --new-from-rev HEAD"

<<<<<<< HEAD
-   repo: https://github.com/golangci/golangci-lint
    rev: v1.64.7
=======
  - repo: https://github.com/golangci/golangci-lint
    rev: v1.61.0
>>>>>>> 7336c4a0
    hooks:
      - id: golangci-lint
        stages: [pre-push]
        # Need to specify manually due to this issue:
        # https://github.com/golangci/golangci-lint/issues/2654
        entry: bash -c "go list -f '{{.Dir}}/...' -m | xargs golangci-lint run --fix"

  - repo: https://github.com/TekWizely/pre-commit-golang
    rev: v1.0.0-rc.1
    hooks:
      - id: go-mod-tidy
        stages: [pre-commit]

  - repo: https://github.com/commitizen-tools/commitizen
    rev: v3.10.0
    hooks:
      - id: commitizen
        stages: [commit-msg]

  - repo: https://github.com/pycqa/flake8
    rev: 7.1.0
    hooks:
      - id: flake8
        stages: [pre-commit, pre-push]
        additional_dependencies:
          - flake8-builtins
          - flake8-colors
          - flake8-comprehensions
          - flake8-deprecated
          - flake8-module-name
          - flake8-print
          - flake8-requirements
          - flake8-rst-docstrings
          - flake8-tidy-imports

  - repo: https://github.com/psf/black
    rev: 24.8.0
    hooks:
      - id: black
        stages: [pre-commit, pre-push]<|MERGE_RESOLUTION|>--- conflicted
+++ resolved
@@ -69,13 +69,8 @@
       - id: mixed-line-ending
         stages: [pre-commit, pre-push]
 
-<<<<<<< HEAD
 -   repo: https://github.com/golangci/golangci-lint
     rev: v1.64.7
-=======
-  - repo: https://github.com/golangci/golangci-lint
-    rev: v1.61.0
->>>>>>> 7336c4a0
     hooks:
       - id: golangci-lint
         stages: [pre-commit]
@@ -83,13 +78,8 @@
         # https://github.com/golangci/golangci-lint/issues/2654
         entry: bash -c "go list -f '{{.Dir}}/...' -m | xargs golangci-lint run --fix --new-from-rev HEAD"
 
-<<<<<<< HEAD
 -   repo: https://github.com/golangci/golangci-lint
     rev: v1.64.7
-=======
-  - repo: https://github.com/golangci/golangci-lint
-    rev: v1.61.0
->>>>>>> 7336c4a0
     hooks:
       - id: golangci-lint
         stages: [pre-push]
