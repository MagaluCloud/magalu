--- conflicted
+++ resolved
@@ -158,9 +158,17 @@
 		return nil, err
 	}
 
-<<<<<<< HEAD
 	if err = initLogger(sdk, getLogFilterFlag(cmd)); err != nil {
 		return nil, err
+	}
+
+	if !getRawOutputFlag(cmd) {
+		core.NewVersionChecker(
+			sdk.HttpClient().Get,
+			sdk.Config().Get,
+			sdk.Config().Set,
+		).
+			CheckVersion(sdk.GetVersion(), argParser.MainArgs()...)
 	}
 
 	if !getRawOutputFlag(cmd) {
@@ -173,17 +181,6 @@
 	setApiKey(cmd, sdk)
 	setKeyPair(sdk)
 
-=======
-	if !getRawOutputFlag(cmd) {
-		core.NewVersionChecker(
-			sdk.HttpClient().Get,
-			sdk.Config().Get,
-			sdk.Config().Set,
-		).
-			CheckVersion(sdk.GetVersion(), argParser.MainArgs()...)
-	}
-
->>>>>>> 7af0c32e
 	result, err := handleExecutorPre(ctx, sdk, cmd, exec, parameters, configs)
 	err = handleExecutorResult(ctx, sdk, cmd, result, err)
 	if err != nil {
