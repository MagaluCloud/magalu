# Create

Create Load Balancer

## Usage:
```
mgc load-balancer network-loadbalancers create [flags]
```

## Examples:
```
mgc load-balancer network-loadbalancers create --acls='[{"action":"ALLOW","ethertype":"IPv4","name":"acl for load balancer #1","protocol":"tcp","remote_ip_prefix":"192.168.67.0/24"}]' --backends='[{"balance_algorithm":"round_robin","description":"Some optional backend description 1","health_check_name":"nlb-health-check-1","name":"nlb-backend-1","targets":[{"nic_id":"00000000-0000-0000-0000-000000000000","port":80},{"nic_id":"00000000-0000-0000-0000-000000000001","port":443}],"targets_type":"instance"}]' --health-checks='[{"healthy_status_code":200,"name":"nlb-health-check-1","path":"/health-check","port":5000,"protocol":"tcp"}]' --listeners='[{"backend_name":"nlb-backend-1","name":"nlb-listener-1","port":80,"protocol":"tcp","tls_certificate_name":"nlb-tls-certificate-1"}]' --tls-certificates='[{"certificate":"SGVsbG8sIFdvcmxkIQ==","name":"nlb-tls-certificate-1","private_key":"SGVsbG8sIFdvcmxkIQ=="}]'
```

## Flags:
```
    --acls array(object)               Acls: The list of ACL configurations for the load balancer
                                       Use --acls=help for more details
    --backends array(object)           Backends: The list of backend configurations for the load balancer
                                       Use --backends=help for more details (required)
    --description string               A brief description of the load balancer
    --health-checks array(object)      Health Checks: The list of health check configurations for the load balancer
                                       Use --health-checks=help for more details
-h, --help                             help for create
    --listeners array(object)          Listeners: The list of listener configurations for the load balancer
                                       Use --listeners=help for more details (required)
    --name string                      The unique name of the load balancer (max character count: 64) (required)
    --panic-threshold integer          Panic Threshold: Minimum percentage of failed upstreams that load balancer will consider to give an alert (range: 0 - 100)
    --public-ip-id string              The public IP ID associated with the load balancer
    --subnet-pool-id string            The subnet pool ID associated with the load balancer
    --tls-certificates array(object)   The list of TLS certificates for the load balancer
<<<<<<< HEAD
                                       Use --tls-certificates=help for more details
    --type string                      The type of the load balancer (e.g., proxy)
-v, --version                          version for create
=======
                                       Use --tls-certificates=help for more details (default [])
    --type string                      The type of the load balancer (e.g., proxy) (default "proxy")
>>>>>>> 2bc91413
    --visibility enum                  The visibility of the load balancer (e.g., internal, external) (one of "external" or "internal") (required)
    --vpc-id string                    The VPC ID associated with the load balancer (required)
```

## Global Flags:
```
    --api-key string           Use your API key to authenticate with the API
-U, --cli.retry-until string   Retry the action with the same parameters until the given condition is met. The flag parameters
                               use the format: 'retries,interval,condition', where 'retries' is a positive integer, 'interval' is
                               a duration (ex: 2s) and 'condition' is a 'engine=value' pair such as "jsonpath=expression"
-t, --cli.timeout duration     If > 0, it's the timeout for the action execution. It's specified as numbers and unit suffix.
                               Valid unit suffixes: ns, us, ms, s, m and h. Examples: 300ms, 1m30s
    --debug                    Display detailed log information at the debug level
    --env enum                 Environment to use (one of "pre-prod" or "prod") (default "prod")
    --no-confirm               Bypasses confirmation step for commands that ask a confirmation from the user
-o, --output string            Change the output format. Use '--output=help' to know more details.
-r, --raw                      Output raw data, without any formatting or coloring
    --region enum              Region to reach the service (one of "br-mgl1", "br-ne1" or "br-se1") (default "br-se1")
    --server-url uri           Manually specify the server to use
```
<|MERGE_RESOLUTION|>--- conflicted
+++ resolved
@@ -29,14 +29,8 @@
     --public-ip-id string              The public IP ID associated with the load balancer
     --subnet-pool-id string            The subnet pool ID associated with the load balancer
     --tls-certificates array(object)   The list of TLS certificates for the load balancer
-<<<<<<< HEAD
                                        Use --tls-certificates=help for more details
     --type string                      The type of the load balancer (e.g., proxy)
--v, --version                          version for create
-=======
-                                       Use --tls-certificates=help for more details (default [])
-    --type string                      The type of the load balancer (e.g., proxy) (default "proxy")
->>>>>>> 2bc91413
     --visibility enum                  The visibility of the load balancer (e.g., internal, external) (one of "external" or "internal") (required)
     --vpc-id string                    The VPC ID associated with the load balancer (required)
 ```
