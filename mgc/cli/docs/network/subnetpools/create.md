# Create

Create a Subnet Pool

## Usage:
```
mgc network subnetpools create [flags]
```

## Flags:
```
    --cidr string                   The CIDR notation for the subnet pool.
    --cli.list-links enum[=table]   List all available links for this command (one of "json", "table" or "yaml")
    --description string            The description for the subnet pool (required)
-h, --help                          help for create
    --name string                   The name of the subnet pool. (required)
<<<<<<< HEAD
    --type string                   The type of subnetpool, pip or default. (pattern: ^(pip|default)$)
-v, --version                       version for create
=======
    --type string                   The type of subnetpool, pip or default. (pattern: ^(pip|default)$) (default "default")
>>>>>>> 2bc91413
```

## Global Flags:
```
    --api-key string           Use your API key to authenticate with the API
-U, --cli.retry-until string   Retry the action with the same parameters until the given condition is met. The flag parameters
                               use the format: 'retries,interval,condition', where 'retries' is a positive integer, 'interval' is
                               a duration (ex: 2s) and 'condition' is a 'engine=value' pair such as "jsonpath=expression"
-t, --cli.timeout duration     If > 0, it's the timeout for the action execution. It's specified as numbers and unit suffix.
                               Valid unit suffixes: ns, us, ms, s, m and h. Examples: 300ms, 1m30s
    --debug                    Display detailed log information at the debug level
    --env enum                 Environment to use (one of "pre-prod" or "prod") (default "prod")
    --no-confirm               Bypasses confirmation step for commands that ask a confirmation from the user
-o, --output string            Change the output format. Use '--output=help' to know more details.
-r, --raw                      Output raw data, without any formatting or coloring
    --region enum              Region to reach the service (one of "br-mgl1", "br-ne1" or "br-se1") (default "br-se1")
    --server-url uri           Manually specify the server to use
```
<|MERGE_RESOLUTION|>--- conflicted
+++ resolved
@@ -14,12 +14,7 @@
     --description string            The description for the subnet pool (required)
 -h, --help                          help for create
     --name string                   The name of the subnet pool. (required)
-<<<<<<< HEAD
     --type string                   The type of subnetpool, pip or default. (pattern: ^(pip|default)$)
--v, --version                       version for create
-=======
-    --type string                   The type of subnetpool, pip or default. (pattern: ^(pip|default)$) (default "default")
->>>>>>> 2bc91413
 ```
 
 ## Global Flags:
