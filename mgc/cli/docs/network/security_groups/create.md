--- conflicted
+++ resolved
@@ -14,16 +14,9 @@
 -h, --help                          help for create
     --name string                   Name (between 5 and 100 characters) (required)
     --skip-default-rules            Skip Default Rules: Skip creation of default security group rules
-<<<<<<< HEAD
     --validate-quota                validateQuota: Validate the quota before creating Security Group
--v, --version                       version for create
     --wait                          The request will be asynchronous. The wait parameter tells the API that you want the request to simulate synchronous behavior (to maintain endpoint compatibility). You can set an approximate timeout with the waitTimeout parameter
     --wait-timeout integer          waitTimeout: the approximate time in seconds you want to wait when simulating the request as synchronous (only works with wait=true)
-=======
-    --validate-quota                validateQuota: Validate the quota before creating Security Group (default true)
-    --wait                          The request will be asynchronous. The wait parameter tells the API that you want the request to simulate synchronous behavior (to maintain endpoint compatibility). You can set an approximate timeout with the waitTimeout parameter (default true)
-    --wait-timeout integer          waitTimeout: the approximate time in seconds you want to wait when simulating the request as synchronous (only works with wait=true) (default 120)
->>>>>>> 2bc91413
 ```
 
 ## Global Flags:
