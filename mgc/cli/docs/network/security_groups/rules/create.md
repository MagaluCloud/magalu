# Create

Create a Rule async, returning its ID. To monitor the creation progress, please check the status in the service message or implement polling.Either a remote_ip_prefix or a remote_group_id can be specified.With remote_ip_prefix, all IPs that match the criteria will be allowed.With remote_group_id, only the specified security group is allowed to communicatefollowing the specified protocol, direction and port_range_min/max

## Usage:
```
mgc network security-groups rules create [security-group-id] [flags]
```

## Examples:
```
mgc network security-groups rules create --description="Allow incoming SSH traffic" --direction="ingress" --ethertype="IPv4"
```

## Flags:
```
    --cli.list-links enum[=table]   List all available links for this command (one of "json", "table" or "yaml")
    --description string            Description of the security group rule
    --direction string              Direction of the rule, either ingress or egress (required)
    --ethertype string              Ethertype of the rule, either IPv4 or IPv6 (required)
-h, --help                          help for create
    --port-range-max integer        Port Range Max
    --port-range-min integer        Port Range Min
    --protocol string               Protocol
    --remote-ip-prefix string       Remote Ip Prefix
    --security-group-id string      Security Group ID: Id of the Security Group (required)
<<<<<<< HEAD
    --validate-quota                validateQuota: Validate the quota before creating Rule
-v, --version                       version for create
    --wait                          The request will be asynchronous. The wait parameter tells the API that you want the request to simulate synchronous behavior (to maintain endpoint compatibility). You can set an approximate timeout with the waitTimeout parameter
    --wait-timeout integer          waitTimeout: the approximate time in seconds you want to wait when simulating the request as synchronous (only works with wait=true)
=======
    --validate-quota                validateQuota: Validate the quota before creating Rule (default true)
    --wait                          The request will be asynchronous. The wait parameter tells the API that you want the request to simulate synchronous behavior (to maintain endpoint compatibility). You can set an approximate timeout with the waitTimeout parameter (default true)
    --wait-timeout integer          waitTimeout: the approximate time in seconds you want to wait when simulating the request as synchronous (only works with wait=true) (default 120)
>>>>>>> 2bc91413
```

## Global Flags:
```
    --api-key string           Use your API key to authenticate with the API
-U, --cli.retry-until string   Retry the action with the same parameters until the given condition is met. The flag parameters
                               use the format: 'retries,interval,condition', where 'retries' is a positive integer, 'interval' is
                               a duration (ex: 2s) and 'condition' is a 'engine=value' pair such as "jsonpath=expression"
-t, --cli.timeout duration     If > 0, it's the timeout for the action execution. It's specified as numbers and unit suffix.
                               Valid unit suffixes: ns, us, ms, s, m and h. Examples: 300ms, 1m30s
    --debug                    Display detailed log information at the debug level
    --env enum                 Environment to use (one of "pre-prod" or "prod") (default "prod")
    --no-confirm               Bypasses confirmation step for commands that ask a confirmation from the user
-o, --output string            Change the output format. Use '--output=help' to know more details.
-r, --raw                      Output raw data, without any formatting or coloring
    --region enum              Region to reach the service (one of "br-mgl1", "br-ne1" or "br-se1") (default "br-se1")
    --server-url uri           Manually specify the server to use
```
<|MERGE_RESOLUTION|>--- conflicted
+++ resolved
@@ -24,16 +24,9 @@
     --protocol string               Protocol
     --remote-ip-prefix string       Remote Ip Prefix
     --security-group-id string      Security Group ID: Id of the Security Group (required)
-<<<<<<< HEAD
     --validate-quota                validateQuota: Validate the quota before creating Rule
--v, --version                       version for create
     --wait                          The request will be asynchronous. The wait parameter tells the API that you want the request to simulate synchronous behavior (to maintain endpoint compatibility). You can set an approximate timeout with the waitTimeout parameter
     --wait-timeout integer          waitTimeout: the approximate time in seconds you want to wait when simulating the request as synchronous (only works with wait=true)
-=======
-    --validate-quota                validateQuota: Validate the quota before creating Rule (default true)
-    --wait                          The request will be asynchronous. The wait parameter tells the API that you want the request to simulate synchronous behavior (to maintain endpoint compatibility). You can set an approximate timeout with the waitTimeout parameter (default true)
-    --wait-timeout integer          waitTimeout: the approximate time in seconds you want to wait when simulating the request as synchronous (only works with wait=true) (default 120)
->>>>>>> 2bc91413
 ```
 
 ## Global Flags:
