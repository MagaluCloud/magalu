--- conflicted
+++ resolved
@@ -10,16 +10,9 @@
 ## Flags:
 ```
 -h, --help                     help for list
-<<<<<<< HEAD
     --items-per-page integer   Items Per Page (range: 1 - 100)
     --page integer             Page (min: 1)
     --sort string              Sort
--v, --version                  version for list
-=======
-    --items-per-page integer   Items Per Page (range: 1 - 100) (default 10)
-    --page integer             Page (min: 1) (default 1)
-    --sort string              Sort (default "name:asc")
->>>>>>> 2bc91413
     --vpc-id string            Vpc Id (required)
 ```
 
