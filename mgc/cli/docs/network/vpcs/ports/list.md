--- conflicted
+++ resolved
@@ -14,12 +14,7 @@
     --detailed                     Detailed
 -h, --help                         help for list
     --name string                  Name of the port to list: Filter ports results with name
-<<<<<<< HEAD
     --port-id-list array(string)   Port Id List
--v, --version                      version for list
-=======
-    --port-id-list array(string)   Port Id List (default [])
->>>>>>> 2bc91413
     --vpc-id string                vpc_id: ID of VPC to list ports (required)
 ```
 
