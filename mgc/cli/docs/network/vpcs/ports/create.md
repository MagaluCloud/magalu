--- conflicted
+++ resolved
@@ -14,14 +14,8 @@
     --has-sg                             Has Sg
 -h, --help                               help for create
     --name string                        Name (between 5 and 100 characters) (required)
-<<<<<<< HEAD
     --security-groups-id array(string)   Security Groups Id
     --subnets array(string)              Subnets
--v, --version                            version for create
-=======
-    --security-groups-id array(string)   Security Groups Id (default [])
-    --subnets array(string)              Subnets (default [])
->>>>>>> 2bc91413
     --vpc-id string                      vpc_id: ID of the VPC to create port (required)
 ```
 
