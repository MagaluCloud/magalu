# Create

Create async Public IP in a VPC with provided vpc_id and x_tenant_id

## Usage:
```
mgc network vpcs public-ips create [vpc-id] [flags]
```

## Flags:
```
    --cli.list-links enum[=table]   List all available links for this command (one of "json", "table" or "yaml")
    --description string            Description
-h, --help                          help for create
<<<<<<< HEAD
    --validate-quota                validateQuota: Validate the quota before creating the Public IP
-v, --version                       version for create
=======
    --validate-quota                validateQuota: Validate the quota before creating the Public IP (default true)
>>>>>>> 2bc91413
    --vpc-id string                 Vpc ID: Id of the VPC to create the Public IP in (required)
    --wait                          The request will be asynchronous. The wait parameter tells the API that you want the request to simulate synchronous behavior (to maintain endpoint compatibility). You can set an approximate timeout with the waitTimeout parameter
    --wait-timeout integer          waitTimeout: the approximate time in seconds you want to wait when simulating the request as synchronous (only works with wait=true)
```

## Global Flags:
```
    --api-key string           Use your API key to authenticate with the API
-U, --cli.retry-until string   Retry the action with the same parameters until the given condition is met. The flag parameters
                               use the format: 'retries,interval,condition', where 'retries' is a positive integer, 'interval' is
                               a duration (ex: 2s) and 'condition' is a 'engine=value' pair such as "jsonpath=expression"
-t, --cli.timeout duration     If > 0, it's the timeout for the action execution. It's specified as numbers and unit suffix.
                               Valid unit suffixes: ns, us, ms, s, m and h. Examples: 300ms, 1m30s
    --debug                    Display detailed log information at the debug level
    --env enum                 Environment to use (one of "pre-prod" or "prod") (default "prod")
    --no-confirm               Bypasses confirmation step for commands that ask a confirmation from the user
-o, --output string            Change the output format. Use '--output=help' to know more details.
-r, --raw                      Output raw data, without any formatting or coloring
    --region enum              Region to reach the service (one of "br-mgl1", "br-ne1" or "br-se1") (default "br-se1")
    --server-url uri           Manually specify the server to use
```
<|MERGE_RESOLUTION|>--- conflicted
+++ resolved
@@ -12,12 +12,7 @@
     --cli.list-links enum[=table]   List all available links for this command (one of "json", "table" or "yaml")
     --description string            Description
 -h, --help                          help for create
-<<<<<<< HEAD
     --validate-quota                validateQuota: Validate the quota before creating the Public IP
--v, --version                       version for create
-=======
-    --validate-quota                validateQuota: Validate the quota before creating the Public IP (default true)
->>>>>>> 2bc91413
     --vpc-id string                 Vpc ID: Id of the VPC to create the Public IP in (required)
     --wait                          The request will be asynchronous. The wait parameter tells the API that you want the request to simulate synchronous behavior (to maintain endpoint compatibility). You can set an approximate timeout with the waitTimeout parameter
     --wait-timeout integer          waitTimeout: the approximate time in seconds you want to wait when simulating the request as synchronous (only works with wait=true)
