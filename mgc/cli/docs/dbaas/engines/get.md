--- conflicted
+++ resolved
@@ -9,15 +9,9 @@
 
 ## Flags:
 ```
-<<<<<<< HEAD
     --cli.list-links enum[=table]   List all available links for this command (one of "json", "table" or "yaml")
     --engine-id uuid                Value referring to engine Id. (required)
 -h, --help                          help for get
--v, --version                       version for get
-=======
-    --engine-id uuid   Datastore Id (Deprecated): Value referring to datastore Id. (required)
--h, --help             help for get
->>>>>>> ce7b712e
 ```
 
 ## Global Flags:
