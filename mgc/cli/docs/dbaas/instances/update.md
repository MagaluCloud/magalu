# Update

Updates a database instance.

## Usage:
```
mgc dbaas instances update [instance-id] [flags]
```

## Examples:
```
mgc dbaas instances update --backup-retention-days=7 --backup-start-at="04:00:00" --parameter-group-id="44ae8773-a21e-4d5e-a38f-b677ccfeb7f8"
```

## Flags:
```
    --backup-retention-days integer   Backup Retention Days: The number of days that a particular backup is kept until its deletion.
    --backup-start-at time            Backup Start At: Start time (UTC timezone) which is allowed to start the automated backup process.
    --cli.list-links enum[=table]     List all available links for this command (one of "json", "table" or "yaml")
-h, --help                            help for update
    --instance-id uuid                Value referring to instance Id. (required)
<<<<<<< HEAD
    --parameter-group-id uuid         Parameter group Id
-v, --version                         version for update
=======
    --status enum                     Instance Status Update (one of "ACTIVE" or "STOPPED")
>>>>>>> ce7b712e
```

## Global Flags:
```
    --api-key string           Use your API key to authenticate with the API
-U, --cli.retry-until string   Retry the action with the same parameters until the given condition is met. The flag parameters
                               use the format: 'retries,interval,condition', where 'retries' is a positive integer, 'interval' is
                               a duration (ex: 2s) and 'condition' is a 'engine=value' pair such as "jsonpath=expression"
-t, --cli.timeout duration     If > 0, it's the timeout for the action execution. It's specified as numbers and unit suffix.
                               Valid unit suffixes: ns, us, ms, s, m and h. Examples: 300ms, 1m30s
    --debug                    Display detailed log information at the debug level
    --env enum                 Environment to use (one of "pre-prod" or "prod") (default "prod")
    --no-confirm               Bypasses confirmation step for commands that ask a confirmation from the user
-o, --output string            Change the output format. Use '--output=help' to know more details.
-r, --raw                      Output raw data, without any formatting or coloring
    --region enum              Region to reach the service (one of "br-mgl1", "br-ne1" or "br-se1") (default "br-se1")
    --server-url uri           Manually specify the server to use
```
<|MERGE_RESOLUTION|>--- conflicted
+++ resolved
@@ -19,12 +19,7 @@
     --cli.list-links enum[=table]     List all available links for this command (one of "json", "table" or "yaml")
 -h, --help                            help for update
     --instance-id uuid                Value referring to instance Id. (required)
-<<<<<<< HEAD
     --parameter-group-id uuid         Parameter group Id
--v, --version                         version for update
-=======
-    --status enum                     Instance Status Update (one of "ACTIVE" or "STOPPED")
->>>>>>> ce7b712e
 ```
 
 ## Global Flags:
