--- conflicted
+++ resolved
@@ -13,12 +13,7 @@
     --control.offset integer   The number of items to skip before starting to collect the result set. (min: 0)
     --engine-id uuid           Engine Id unique identifier
 -h, --help                     help for list
-<<<<<<< HEAD
     --status enum              An enumeration. (one of "ACTIVE" or "DEPRECATED")
--v, --version                  version for list
-=======
-    --status enum              An enumeration. (one of "ACTIVE" or "DEPRECATED") (default "ACTIVE")
->>>>>>> 2bc91413
 ```
 
 ## Global Flags:
