# This CLI is a dynamic processor of OpenAPI files that
can generate a command line on-demand for Rest manipulation

## Usage:
```bash
Usage:
  ./mgc [flags]
  ./mgc [command]
```

## Product catalog:
<<<<<<< HEAD
- Product catalog:
- auth               Actions with ID Magalu to log in, API Keys, refresh tokens, change tenants and others
=======
- Products:
>>>>>>> b187fbd6
- block-storage      Block Storage API Product Documentation
- container-registry Magalu Container Registry product API.
- dbaas              DBaaS API Product.
- kubernetes         APIs related to the Kubernetes product.
- network            APIs referentes ao produto de VPC
- object-storage     Operations for Object Storage
- virtual-machine    Virtual Machine Api Product

## Other commands:
- Settings:
- auth               Actions with ID Magalu to log in, refresh tokens, change tenants and others
- config             Manage Configuration values
- profile            Profile related commands

## Flags:
```bash
Other commands:
  completion         Generate the autocompletion script for the specified shell
  dump-tree          Print command tree
  help               Help about any command
```
<|MERGE_RESOLUTION|>--- conflicted
+++ resolved
@@ -9,12 +9,7 @@
 ```
 
 ## Product catalog:
-<<<<<<< HEAD
-- Product catalog:
-- auth               Actions with ID Magalu to log in, API Keys, refresh tokens, change tenants and others
-=======
 - Products:
->>>>>>> b187fbd6
 - block-storage      Block Storage API Product Documentation
 - container-registry Magalu Container Registry product API.
 - dbaas              DBaaS API Product.
@@ -25,7 +20,7 @@
 
 ## Other commands:
 - Settings:
-- auth               Actions with ID Magalu to log in, refresh tokens, change tenants and others
+- auth               Actions with ID Magalu to log in, API Keys, refresh tokens, change tenants and others
 - config             Manage Configuration values
 - profile            Profile related commands
 
