# Commands-Reference

Magalu Cloud CLI is a command-line interface for the Magalu Cloud.
It allows you to interact with the Magalu Cloud to manage your resources.

## Usage:
```
mgc [flags]
mgc [command]
```

## Product catalog:
<<<<<<< HEAD
- Products:
- audit              Cloud Events API Product.
- block-storage      Block Storage API Product
- container-registry Magalu Container Registry product API.
- dbaas              DBaaS API Product.
- kubernetes         APIs related to the Kubernetes product.
- load-balancer      Lbaas RP API
- network            VPC Api Product
- object-storage     Operations for Object Storage
- virtual-machine    Virtual Machine Api Product
=======
```
audit              Cloud Events API Product.
block-storage      Block Storage API Product
container-registry Magalu Container Registry product API.
dbaas              DBaaS API Product.
kubernetes         APIs related to the Kubernetes product.
network            VPC Api Product
object-storage     Operations for Object Storage
virtual-machine    Virtual Machine Api Product
```
>>>>>>> 04bf1e32

## Other commands:
```
completion         Generate the autocompletion script for the specified shell
help               Help about any command
```

## Flags:
```
    --api-key string           Use your API key to authenticate with the API
-U, --cli.retry-until string   Retry the action with the same parameters until the given condition is met. The flag parameters
                               use the format: 'retries,interval,condition', where 'retries' is a positive integer, 'interval' is
                               a duration (ex: 2s) and 'condition' is a 'engine=value' pair such as "jsonpath=expression"
-t, --cli.timeout duration     If > 0, it's the timeout for the action execution. It's specified as numbers and unit suffix.
                               Valid unit suffixes: ns, us, ms, s, m and h. Examples: 300ms, 1m30s
    --debug                    Display detailed log information at the debug level
-h, --help                     help for mgc
    --no-confirm               Bypasses confirmation step for commands that ask a confirmation from the user
-o, --output string            Change the output format. Use '--output=help' to know more details.
-r, --raw                      Output raw data, without any formatting or coloring
-v, --version                  version for mgc
```

## Settings:
```
auth               Actions with ID Magalu to log in, API Keys, refresh tokens, change tenants and others
config             Manage CLI Configuration values
profile            Manage account settings, including SSH keys and related configurations
workspace          Manage workspaces for isolated auth and config settings
```
<|MERGE_RESOLUTION|>--- conflicted
+++ resolved
@@ -10,29 +10,17 @@
 ```
 
 ## Product catalog:
-<<<<<<< HEAD
-- Products:
-- audit              Cloud Events API Product.
-- block-storage      Block Storage API Product
-- container-registry Magalu Container Registry product API.
-- dbaas              DBaaS API Product.
-- kubernetes         APIs related to the Kubernetes product.
-- load-balancer      Lbaas RP API
-- network            VPC Api Product
-- object-storage     Operations for Object Storage
-- virtual-machine    Virtual Machine Api Product
-=======
 ```
 audit              Cloud Events API Product.
 block-storage      Block Storage API Product
 container-registry Magalu Container Registry product API.
 dbaas              DBaaS API Product.
 kubernetes         APIs related to the Kubernetes product.
+load-balancer      Lbaas API: create and manage Load Balancers
 network            VPC Api Product
 object-storage     Operations for Object Storage
 virtual-machine    Virtual Machine Api Product
 ```
->>>>>>> 04bf1e32
 
 ## Other commands:
 ```
