--- conflicted
+++ resolved
@@ -25,40 +25,6 @@
             parameters:
             -   name: _limit
                 in: query
-<<<<<<< HEAD
-                required: false
-                schema:
-                    type: integer
-                    maximum: 2147483647
-                    exclusiveMinimum: true
-                    description: limit the number of the results
-                    default: 50
-                    title: ' Limit'
-                description: limit the number of the results
-            -   name: _offset
-                in: query
-                required: false
-                schema:
-                    type: integer
-                    maximum: 2147483647
-                    minimum: 0
-                    description: pagination for the results limited
-                    default: 0
-                    title: ' Offset'
-                description: pagination for the results limited
-            -   name: _sort
-                in: query
-                required: false
-                schema:
-                    type: string
-                    pattern: ^(^[\w-]+:(asc|desc)(,[\w-]+:(asc|desc))*)?$
-                    description: order of the results using informed fields
-                    default: created_at:asc
-                    title: ' Sort'
-                description: order of the results using informed fields
-            -   name: expand
-                in: query
-=======
                 description: limit the number of the results
                 required: false
                 schema:
@@ -91,22 +57,14 @@
             -   name: expand
                 in: query
                 description: 'You can get more detailed info about: [''instance''] '
->>>>>>> 59332768
                 required: false
                 schema:
                     type: array
                     items:
                         type: string
-<<<<<<< HEAD
-                    description: 'You can get more detailed info about: [''instance''] '
-                    default: []
-                    title: Expand
-                description: 'You can get more detailed info about: [''instance''] '
-=======
                     title: Expand
                     description: 'You can get more detailed info about: [''instance''] '
                     default: []
->>>>>>> 59332768
             responses:
                 '200':
                     description: Successful Response
@@ -596,12 +554,6 @@
                 schema:
                     exclusiveMinimum: false
                     type: integer
-<<<<<<< HEAD
-                    maximum: 2147483647
-                    exclusiveMinimum: true
-                    default: 50
-=======
->>>>>>> 59332768
                     title: ' Limit'
                     maximum: 2147483647
                     default: 50
@@ -610,12 +562,6 @@
                 required: false
                 schema:
                     type: integer
-<<<<<<< HEAD
-                    maximum: 2147483647
-                    minimum: 0
-                    default: 0
-=======
->>>>>>> 59332768
                     title: ' Offset'
                     maximum: 2147483647
                     default: 0
@@ -669,13 +615,8 @@
                 schema:
                     exclusiveMinimum: false
                     type: integer
-<<<<<<< HEAD
-                    maximum: 2147483647
-                    exclusiveMinimum: true
-=======
                     title: ' Limit'
                     maximum: 2147483647
->>>>>>> 59332768
                     description: limit the number of the results
                     default: 50
             -   name: _offset
@@ -684,13 +625,8 @@
                 required: false
                 schema:
                     type: integer
-<<<<<<< HEAD
-                    maximum: 2147483647
-                    minimum: 0
-=======
                     title: ' Offset'
                     maximum: 2147483647
->>>>>>> 59332768
                     description: pagination for the results limited
                     default: 0
             -   name: _sort
@@ -802,11 +738,7 @@
                                 id: $response.body#/id
                         delete:
                             operationId: instance_delete_v1_v1_instances__id__delete
-<<<<<<< HEAD
-                            description: Delete Virtual Machine instance
-=======
                             description: Delete a instance asynchronously
->>>>>>> 59332768
                             parameters:
                                 id: $response.body#/id
                         reboot:
@@ -926,11 +858,7 @@
                     links:
                         delete:
                             operationId: instance_delete_v1_v1_instances__id__delete
-<<<<<<< HEAD
-                            description: Delete Virtual Machine instance
-=======
                             description: Delete a instance asynchronously
->>>>>>> 59332768
                             parameters:
                                 id: $request.path.id
                         reboot:
@@ -1013,21 +941,6 @@
             security:
             -   OAuth2:
                 - virtual-machine.read
-<<<<<<< HEAD
-            x-mgc-description: Get a Virtual Machine instance details
-            x-mgc-wait-termination:
-                maxRetries: 30
-                interval: 5s
-                jsonPathQuery: $.result.status == "completed"
-                errorJsonPathQuery: contains($.result.status, "error")
-    /v1/instances/{id}/port/{port_id}/attach:
-        post:
-            tags:
-            - instances
-            summary: Attach port to instance
-            description: Attach port to instance for a default project
-            operationId: instance_attach_port_v1_instances__id__port__port_id__attach_post
-=======
         delete:
             tags:
             - instances
@@ -1052,7 +965,6 @@
 
                 - The attached volumes will be detached.</li>'
             operationId: instance_delete_v1_v1_instances__id__delete
->>>>>>> 59332768
             parameters:
             -   name: id
                 in: path
@@ -1060,17 +972,6 @@
                 schema:
                     type: string
                     title: Id
-<<<<<<< HEAD
-            -   name: port_id
-                in: path
-                required: true
-                schema:
-                    type: string
-                    title: Port Id
-            responses:
-                '204':
-                    description: Successful Response
-=======
                     format: uuid
             -   name: delete_public_ip
                 in: query
@@ -1143,7 +1044,6 @@
             responses:
                 '204':
                     description: Successful Response
->>>>>>> 59332768
                     links:
                         detach:
                             operationId: instance_detach_port_v1_instances__id__port__port_id__detach_post
@@ -1176,23 +1076,15 @@
                 schema:
                     type: string
                     title: Id
-<<<<<<< HEAD
-            -   name: port_id
-                in: path
-=======
                     description: Instance Id
             -   name: port_id
                 in: path
                 description: Port Id
->>>>>>> 59332768
                 required: true
                 schema:
                     type: string
                     title: Port Id
-<<<<<<< HEAD
-=======
                     description: Port Id
->>>>>>> 59332768
             responses:
                 '204':
                     description: Successful Response
@@ -1247,20 +1139,12 @@
                     links:
                         get:
                             operationId: instance_details_v1_v1_instances__id__get
-<<<<<<< HEAD
-                            description: Read Virtual Machine instance
-=======
                             description: Retrieve the details of an instance.
->>>>>>> 59332768
                             parameters:
                                 id: $request.path.id
                         delete:
                             operationId: instance_delete_v1_v1_instances__id__delete
-<<<<<<< HEAD
-                            description: Delete Virtual Machine instance
-=======
                             description: Delete a instance asynchronously
->>>>>>> 59332768
                             parameters:
                                 id: $request.path.id
                         rename:
@@ -1344,11 +1228,7 @@
                                 jsonPathQuery: $.result.name == $.owner.parameters.name
                         delete:
                             operationId: instance_delete_v1_v1_instances__id__delete
-<<<<<<< HEAD
-                            description: Delete Virtual Machine instance
-=======
                             description: Delete a instance asynchronously
->>>>>>> 59332768
                             parameters:
                                 id: $request.path.id
                         reboot:
@@ -1475,11 +1355,7 @@
                                 jsonPathQuery: $.result.machine_type == $.owner.parameters.machine_type
                         delete:
                             operationId: instance_delete_v1_v1_instances__id__delete
-<<<<<<< HEAD
-                            description: Delete Virtual Machine instance
-=======
                             description: Delete a instance asynchronously
->>>>>>> 59332768
                             parameters:
                                 id: $request.path.id
                         reboot:
@@ -1580,11 +1456,7 @@
                                 id: $request.path.id
                         delete:
                             operationId: instance_delete_v1_v1_instances__id__delete
-<<<<<<< HEAD
-                            description: Delete Virtual Machine instance
-=======
                             description: Delete a instance asynchronously
->>>>>>> 59332768
                             parameters:
                                 id: $request.path.id
                         reboot:
@@ -1663,11 +1535,7 @@
                                 id: $request.path.id
                         delete:
                             operationId: instance_delete_v1_v1_instances__id__delete
-<<<<<<< HEAD
-                            description: Delete Virtual Machine instance
-=======
                             description: Delete a instance asynchronously
->>>>>>> 59332768
                             parameters:
                                 id: $request.path.id
                         reboot:
@@ -1747,11 +1615,7 @@
                                 id: $request.path.id
                         delete:
                             operationId: instance_delete_v1_v1_instances__id__delete
-<<<<<<< HEAD
-                            description: Delete Virtual Machine instance
-=======
                             description: Delete a instance asynchronously
->>>>>>> 59332768
                             parameters:
                                 id: $request.path.id
                         reboot:
@@ -1807,13 +1671,8 @@
                 schema:
                     exclusiveMinimum: false
                     type: integer
-<<<<<<< HEAD
-                    maximum: 2147483647
-                    exclusiveMinimum: true
-=======
                     title: ' Limit'
                     maximum: 2147483647
->>>>>>> 59332768
                     description: limit the number of the results
                     default: 50
             -   name: _offset
@@ -1822,13 +1681,8 @@
                 required: false
                 schema:
                     type: integer
-<<<<<<< HEAD
-                    maximum: 2147483647
-                    minimum: 0
-=======
                     title: ' Offset'
                     maximum: 2147483647
->>>>>>> 59332768
                     description: pagination for the results limited
                     default: 0
             -   name: _sort
@@ -1883,13 +1737,8 @@
                 schema:
                     exclusiveMinimum: false
                     type: integer
-<<<<<<< HEAD
-                    maximum: 2147483647
-                    exclusiveMinimum: true
-=======
                     title: ' Limit'
                     maximum: 2147483647
->>>>>>> 59332768
                     description: limit the number of the results
                     default: 50
             -   name: _offset
@@ -1898,13 +1747,8 @@
                 required: false
                 schema:
                     type: integer
-<<<<<<< HEAD
-                    maximum: 2147483647
-                    minimum: 0
-=======
                     title: ' Offset'
                     maximum: 2147483647
->>>>>>> 59332768
                     description: pagination for the results limited
                     default: 0
             -   name: _sort
@@ -2455,10 +2299,7 @@
                 virtual_machine:
                     id: 4830bfbe-0362-4ebb-a8ba-f36be4b4bc6a
         BackupResponse:
-<<<<<<< HEAD
-=======
             type: object
->>>>>>> 59332768
             properties:
                 id:
                     type: string
@@ -2478,19 +2319,6 @@
                     type: integer
                     title: Rotation
                 status:
-<<<<<<< HEAD
-                    $ref: '#/components/schemas/BackupStatus'
-                state:
-                    $ref: '#/components/schemas/BackupState'
-                size:
-                    title: Size
-                    nullable: true
-                    type: integer
-                min_disk:
-                    title: Min Disk
-                    nullable: true
-                    type: integer
-=======
                     type: string
                     title: BackupStatus
                     enum:
@@ -2518,26 +2346,17 @@
                     -   type: integer
                     title: Min Disk
                     nullable: true
->>>>>>> 59332768
                 created_at:
                     type: string
                     title: Created At
                     example: '2022-01-01T00:00:10Z'
                 updated_at:
-<<<<<<< HEAD
-                    title: Updated At
-                    nullable: true
-                    type: string
-                    example: '2022-01-01T00:00:10Z'
-            type: object
-=======
                     anyOf:
                     -   type: string
                         example: '2022-01-01T00:00:10Z'
                     title: Updated At
                     nullable: true
             title: BackupResponse
->>>>>>> 59332768
             required:
             - id
             - name
@@ -2547,10 +2366,6 @@
             - status
             - state
             - created_at
-<<<<<<< HEAD
-            title: BackupResponse
-=======
->>>>>>> 59332768
             example:
                 backup_type: daily
                 created_at: '2022-06-10T18:33:12Z'
@@ -2565,14 +2380,6 @@
                 status: completed
                 updated_at: '2022-06-11T18:33:12Z'
         BackupRestoreRequestDefault:
-<<<<<<< HEAD
-            properties:
-                name:
-                    type: string
-                    maxLength: 255
-                    minLength: 1
-                    title: Name
-=======
             type: object
             properties:
                 name:
@@ -2580,7 +2387,6 @@
                     title: Name
                     maxLength: 255
                     minLength: 1
->>>>>>> 59332768
                 machine_type:
                     anyOf:
                     -   $ref: '#/components/schemas/ID'
@@ -2590,22 +2396,6 @@
                     type: string
                     title: Ssh Key Name
                 availability_zone:
-<<<<<<< HEAD
-                    title: Availability Zone
-                    nullable: true
-                    type: string
-                    maxLength: 255
-                    minLength: 1
-                network:
-                    $ref: '#/components/schemas/InstanceCreateRequestV1NetworkDefault'
-                user_data:
-                    title: User Data
-                    nullable: true
-                    type: string
-                    maxLength: 65000
-                    minLength: 1
-            type: object
-=======
                     anyOf:
                     -   type: string
                         maxLength: 255
@@ -2647,16 +2437,11 @@
                     title: User Data
                     nullable: true
             title: BackupRestoreRequestDefault
->>>>>>> 59332768
             required:
             - name
             - machine_type
             - ssh_key_name
             - network
-<<<<<<< HEAD
-            title: BackupRestoreRequestDefault
-=======
->>>>>>> 59332768
             example:
                 availability_zone: br-regiao-1a
                 machine_type:
@@ -2674,24 +2459,15 @@
                 user_data: some_base64_script
         BackupState:
             type: string
-<<<<<<< HEAD
-=======
             title: BackupState
->>>>>>> 59332768
             enum:
             - new
             - available
             - deleted
             - error
-<<<<<<< HEAD
-            title: BackupState
-        BackupStatus:
-            type: string
-=======
         BackupStatus:
             type: string
             title: BackupStatus
->>>>>>> 59332768
             enum:
             - provisioning
             - creating
@@ -2699,10 +2475,6 @@
             - error
             - deleting
             - deleted
-<<<<<<< HEAD
-            title: BackupStatus
-=======
->>>>>>> 59332768
         BackupType:
             type: string
             title: BackupType
@@ -2948,18 +2720,9 @@
                     title: Availability Zone
                     nullable: true
                 network:
-<<<<<<< HEAD
-                    default:
-                        vpc:
-                            name: default
-                        associate_public_ip: true
-                    nullable: true
-                    $ref: '#/components/schemas/InstanceCreateRequestV1NetworkDefault'
-=======
                     anyOf:
                     -   $ref: '#/components/schemas/InstanceCreateRequestV1NetworkDefault'
                     nullable: true
->>>>>>> 59332768
                 user_data:
                     anyOf:
                     -   type: string
@@ -2973,10 +2736,6 @@
             - machine_type
             - ssh_key_name
             - image
-<<<<<<< HEAD
-            title: InstanceCreateRequestV1Default
-=======
->>>>>>> 59332768
             example:
                 availability_zone: br-regiao-1a
                 image:
@@ -3022,10 +2781,7 @@
                 vpc:
                     id: 2ae0b896-855c-456c-b4a5-c8f4e6d2f4f6
         InstanceResponseBackupV1:
-<<<<<<< HEAD
-=======
             type: object
->>>>>>> 59332768
             properties:
                 id:
                     type: string
@@ -3049,11 +2805,7 @@
                     -   $ref: '#/components/schemas/InstanceTypeForInstanceV1Response'
                     -   $ref: '#/components/schemas/InstanceTypesExtendResponse'
                     title: Machine Type
-<<<<<<< HEAD
-            type: object
-=======
             title: InstanceResponseBackupV1
->>>>>>> 59332768
             required:
             - id
             - name
@@ -3061,10 +2813,6 @@
             - state
             - image
             - machine_type
-<<<<<<< HEAD
-            title: InstanceResponseBackupV1
-=======
->>>>>>> 59332768
             example:
                 instance:
                     id: 4830bfbe-0362-4ebb-a8ba-f36be4b4bc6a
@@ -3116,27 +2864,7 @@
                 machine_type:
                     id: 2ae0b896-855c-456c-b4a5-c8f4e6d2f4f6
         InstanceSimpleResponseBackupV1:
-<<<<<<< HEAD
-            properties:
-                id:
-                    type: string
-                    title: Id
             type: object
-            required:
-            - id
-            title: InstanceSimpleResponseBackupV1
-            example:
-                instance:
-                    id: 4830bfbe-0362-4ebb-a8ba-f36be4b4bc6a
-                    image:
-                        id: 4830bfbe-0362-4ebb-a8ba-f36be4b4bc6a
-                    machine_type:
-                        id: 4830bfbe-0362-4ebb-a8ba-f36be4b4bc6a
-                    name: instance name
-        InstanceTypeForInstanceV1Response:
-=======
-            type: object
->>>>>>> 59332768
             properties:
                 id:
                     type: string
@@ -3514,20 +3242,6 @@
             title: IpAddressExpand
             required:
             - privateIpAddress
-<<<<<<< HEAD
-            title: IpAddressExpand
-        ListBackupResponse:
-            properties:
-                backups:
-                    items:
-                        $ref: '#/components/schemas/BackupResponse'
-                    type: array
-                    title: Backups
-            type: object
-            required:
-            - backups
-            title: ListBackupResponse
-=======
         ListBackupResponse:
             type: object
             properties:
@@ -3618,7 +3332,6 @@
             title: ListBackupResponse
             required:
             - backups
->>>>>>> 59332768
             example:
                 backups:
                 -   backup_type: daily
@@ -4128,18 +3841,6 @@
             - id
             - name
             - ipAddresses
-<<<<<<< HEAD
-            title: PortV1Expand
-        SecurityGroups:
-            properties:
-                security_groups:
-                    items:
-                        $ref: '#/components/schemas/ID'
-                    type: array
-                    title: Security Groups
-                    default: []
-            type: object
-=======
         SecurityGroups:
             type: object
             properties:
@@ -4160,7 +3861,6 @@
                             id: 9ec75090-2872-4f51-8111-53d05d96d2c6
                     title: Security Groups
                     default: []
->>>>>>> 59332768
             title: SecurityGroups
         SnapshotCreateRequestV1:
             type: object
@@ -4300,18 +4000,9 @@
                     title: Availability Zone
                     nullable: true
                 network:
-<<<<<<< HEAD
-                    default:
-                        vpc:
-                            name: default
-                        associate_public_ip: true
-                    nullable: true
-                    $ref: '#/components/schemas/InstanceCreateRequestV1NetworkDefault'
-=======
                     anyOf:
                     -   $ref: '#/components/schemas/InstanceCreateRequestV1NetworkDefault'
                     nullable: true
->>>>>>> 59332768
                 user_data:
                     anyOf:
                     -   type: string
@@ -4324,10 +4015,6 @@
             - name
             - machine_type
             - ssh_key_name
-<<<<<<< HEAD
-            title: SnapshotRestoreRequestV1Default
-=======
->>>>>>> 59332768
             example:
                 availability_zone: br-regiao-1a
                 machine_type:
