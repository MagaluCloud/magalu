modules:
-   description: Block Storage API Product Documentation
    name: block-storage
    path: block-storage.openapi.yaml
    summary: Block Storage API Product Documentation
    super_internal: false
    url: https://block-storage.jaxyendy.com/openapi.json
    version: v1
-   description: Magalu Container Registry product API.
    name: container-registry
    path: container-registry.openapi.yaml
    summary: Magalu Container Registry product API.
    super_internal: false
    url: https://container-registry.jaxyendy.com/openapi.json
    version: 0.1.0
-   description: DBaaS API Product.
    name: dbaas
    path: dbaas.openapi.yaml
    summary: DBaaS API Product.
    super_internal: false
    url: https://dbaas.jaxyendy.com/openapi.json
    version: 1.25.0
-   description: APIs related to the Kubernetes product.
    name: kubernetes
    path: kubernetes.openapi.yaml
    summary: APIs related to the Kubernetes product.
    super_internal: false
    url: https://mke.br-ne-1.com/docs/openapi-with-snippets.json
    version: 0.1.0
-   description: APIs referentes ao produto de VPC
    name: network
    path: network.openapi.yaml
    summary: APIs referentes ao produto de VPC
    super_internal: false
    url: https://network.jaxyendy.com/openapi.json
    version: 1.126.1
<<<<<<< HEAD
-   description: Virtual Machine Api Product
    name: virtual-machine-xaas
    path: virtual-machine-xaas.openapi.yaml
    summary: Virtual Machine Api Product
    super_internal: false
    url: https://virtual-machine.jaxyendy.com/internal/v1/openapi.json
    version: 1.249.1
=======
>>>>>>> 812d0ee9
-   description: Virtual Machine Api Product
    name: virtual-machine
    path: virtual-machine.openapi.yaml
    summary: Virtual Machine Api Product
    super_internal: false
    url: https://virtual-machine.jaxyendy.com/openapi.json
    version: v1
version: 1.0.0<|MERGE_RESOLUTION|>--- conflicted
+++ resolved
@@ -34,7 +34,6 @@
     super_internal: false
     url: https://network.jaxyendy.com/openapi.json
     version: 1.126.1
-<<<<<<< HEAD
 -   description: Virtual Machine Api Product
     name: virtual-machine-xaas
     path: virtual-machine-xaas.openapi.yaml
@@ -42,8 +41,6 @@
     super_internal: false
     url: https://virtual-machine.jaxyendy.com/internal/v1/openapi.json
     version: 1.249.1
-=======
->>>>>>> 812d0ee9
 -   description: Virtual Machine Api Product
     name: virtual-machine
     path: virtual-machine.openapi.yaml
