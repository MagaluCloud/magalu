openapi: 3.0.3
info:
    title: Block Storage API Product Documentation - v1
    description: Block Storage API Product Documentation
    contact:
        name: IaaS Products
        url: https://github.com/luizalabs
        email: kassio.junqueira@luizalabs.com
    version: v1
paths:
    /v1/backups:
        get:
            tags:
            - backups
            summary: List backups in the current tenant
            description: "Retrieve a list of Backups for the currently authenticated\
                \ tenant.\n\n#### Notes\n- Use the **expand** argument to obtain additional\
                \ details about the\n Volume used to create each Backup."
            operationId: list_backups_v1_backups_get
            parameters:
            -   name: _limit
                in: query
                required: false
                schema:
                    type: integer
                    exclusiveMinimum: true
                    default: 50
                    title: ' Limit'
                    minimum: 0
            -   name: _offset
                in: query
                required: false
                schema:
                    type: integer
                    minimum: 0
                    default: 0
                    title: ' Offset'
            -   name: _sort
                in: query
                required: false
                schema:
                    type: string
                    pattern: ^(^[\w-]+:(asc|desc)(,[\w-]+:(asc|desc))*)?$
                    default: created_at:asc
                    title: ' Sort'
            responses:
                '200':
                    description: Successful Response
                    content:
                        application/json:
                            schema:
                                $ref: '#/components/schemas/BackupListResponse'
                '404':
                    content:
                        application/json:
                            schema:
                                type: array
                                items:
                                    $ref: '#/components/schemas/ErrorResponse'
                                title: Response 404 List Backups V1 Backups Get
                    description: Not Found
                '409':
                    content:
                        application/json:
                            schema:
                                type: array
                                items:
                                    $ref: '#/components/schemas/ErrorResponse'
                                title: Response 409 List Backups V1 Backups Get
                    description: Conflict
                '422':
                    content:
                        application/json:
                            schema:
                                type: array
                                items:
                                    $ref: '#/components/schemas/ErrorResponse'
                                title: Response 422 List Backups V1 Backups Get
                    description: Unprocessable Entity
            x-viveiro: true
            security:
            -   OAuth2:
                - block-storage.read
        post:
            tags:
            - backups
            summary: Create a Backup
            description: "Create a backup for the currently authenticated tenant.\n\
                \nThe Backup can be used when it reaches the \"available\" state and\
                \ the\n \"completed\" status.\n\n#### Rules\n- The Backup name must\
                \ be unique; otherwise, the creation will be disallowed.\n- The Volume\
                \ can be either in in-use or available states.\n- The Volume must\
                \ not have an operation in execution.\n\n#### Notes\n- Use the **block-storage\
                \ volume list** command to retrieve a list of all\n Volumes and obtain\
                \ the ID of the Volume that will be used to create the\n Backup."
            operationId: create_backup_v1_backups_post
            requestBody:
                required: true
                content:
                    application/json:
                        schema:
                            $ref: '#/components/schemas/CreateBackup'
            responses:
                '202':
                    description: Successful Response
                    content:
                        application/json:
                            schema:
                                $ref: '#/components/schemas/IdResponse'
                '404':
                    content:
                        application/json:
                            schema:
                                type: array
                                items:
                                    $ref: '#/components/schemas/ErrorResponse'
                                title: Response 404 Create Backup V1 Backups Post
                    description: Not Found
                '409':
                    content:
                        application/json:
                            schema:
                                type: array
                                items:
                                    $ref: '#/components/schemas/ErrorResponse'
                                title: Response 409 Create Backup V1 Backups Post
                    description: Conflict
                '422':
                    content:
                        application/json:
                            schema:
                                type: array
                                items:
                                    $ref: '#/components/schemas/ErrorResponse'
                                title: Response 422 Create Backup V1 Backups Post
                    description: Unprocessable Entity
            x-viveiro: true
            security:
            -   OAuth2:
                - block-storage.write
    /v1/backups/{id}:
        delete:
            tags:
            - backups
            summary: Delete a Backup
            description: "Delete a Backup for the currently authenticated tenant.\n\
                \n#### Rules\n- The Backup's status must be \"completed\".\n- The\
                \ Backup's state must be \"available\".\n\n\n#### Notes\n- Utilize\
                \ the **block-storage backups** list command to retrieve a list of\n\
                \ all Backups and obtain the ID of the Backup you wish to delete."
            operationId: delete_backup_v1_backups__id__delete
            parameters:
            -   name: id
                in: path
                required: true
                schema:
                    type: string
                    format: uuid
                    title: Id
            responses:
                '204':
                    description: Successful Response
                '404':
                    content:
                        application/json:
                            schema:
                                type: array
                                items:
                                    $ref: '#/components/schemas/ErrorResponse'
                                title: Response 404 Delete Backup V1 Backups  Id  Delete
                    description: Not Found
                '409':
                    content:
                        application/json:
                            schema:
                                type: array
                                items:
                                    $ref: '#/components/schemas/ErrorResponse'
                                title: Response 409 Delete Backup V1 Backups  Id  Delete
                    description: Conflict
                '422':
                    content:
                        application/json:
                            schema:
                                type: array
                                items:
                                    $ref: '#/components/schemas/ErrorResponse'
                                title: Response 422 Delete Backup V1 Backups  Id  Delete
                    description: Unprocessable Entity
            x-viveiro: true
            security:
            -   OAuth2:
                - block-storage.write
        get:
            tags:
            - backups
            summary: Get a Backup
            description: "Retrieve details of a Backup for the currently authenticated\
                \ tenant.\n\n#### Notes\n- Use the **expand** argument to obtain additional\
                \ details about the Volume\n used to create the Backup.\n- Utilize\
                \ the **block-storage backups list** command to retrieve a list of\n\
                \ all Backups and obtain the ID of the Backup for which you want to\
                \ retrieve\n details."
            operationId: get_backup_v1_backups__id__get
            parameters:
            -   name: id
                in: path
                required: true
                schema:
                    type: string
                    format: uuid
                    title: Id
            responses:
                '200':
                    description: Successful Response
                    content:
                        application/json:
                            schema:
                                $ref: '#/components/schemas/BackupResponse'
                '404':
                    content:
                        application/json:
                            schema:
                                type: array
                                items:
                                    $ref: '#/components/schemas/ErrorResponse'
                                title: Response 404 Get Backup V1 Backups  Id  Get
                    description: Not Found
                '409':
                    content:
                        application/json:
                            schema:
                                type: array
                                items:
                                    $ref: '#/components/schemas/ErrorResponse'
                                title: Response 409 Get Backup V1 Backups  Id  Get
                    description: Conflict
                '422':
                    content:
                        application/json:
                            schema:
                                type: array
                                items:
                                    $ref: '#/components/schemas/ErrorResponse'
                                title: Response 422 Get Backup V1 Backups  Id  Get
                    description: Unprocessable Entity
            x-viveiro: true
            security:
            -   OAuth2:
                - block-storage.read
        patch:
            tags:
            - backups
            summary: Patch a Backup
            description: "Patches a Backup for the currently authenticated tenant.\n\
                \n#### Rules\n- The Backup name must be unique; otherwise, renaming\
                \ will not be allowed.\n- The Backup's state must be available.\n\n\
                #### Notes\n- Utilize the **block-storage backups list** command to\
                \ retrieve a list of\n all Backups and obtain the ID of the Backup\
                \ you wish to rename."
            operationId: patch_backup_v1_backups__id__patch
            parameters:
            -   name: id
                in: path
                required: true
                schema:
                    type: string
                    format: uuid
                    title: Id
            requestBody:
                required: true
                content:
                    application/json:
                        schema:
                            $ref: '#/components/schemas/PatchResourceRequest'
            responses:
                '204':
                    description: Successful Response
                '404':
                    content:
                        application/json:
                            schema:
                                type: array
                                items:
                                    $ref: '#/components/schemas/ErrorResponse'
                                title: Response 404 Patch Backup V1 Backups  Id  Patch
                    description: Not Found
                '409':
                    content:
                        application/json:
                            schema:
                                type: array
                                items:
                                    $ref: '#/components/schemas/ErrorResponse'
                                title: Response 409 Patch Backup V1 Backups  Id  Patch
                    description: Conflict
                '422':
                    content:
                        application/json:
                            schema:
                                type: array
                                items:
                                    $ref: '#/components/schemas/ErrorResponse'
                                title: Response 422 Patch Backup V1 Backups  Id  Patch
                    description: Unprocessable Entity
            x-viveiro: true
            security:
            -   OAuth2:
                - block-storage.write
    /v1/snapshots:
        get:
            tags:
            - snapshots
            summary: List snapshots in the current tenant
            description: "Retrieve a list of Snapshots for the currently authenticated\
                \ tenant.\n\n#### Notes\n- Use the expand argument to obtain additional\
                \ details about the Volume used to\n create each Snapshot."
            operationId: list_snapshot_v1_snapshots_get
            parameters:
            -   name: expand
                in: query
                required: false
                schema:
                    type: array
                    items:
                        $ref: '#/components/schemas/ExpandSnapshots'
                    default: []
                    title: Expand
            -   name: _limit
                in: query
                required: false
                schema:
                    type: integer
                    exclusiveMinimum: true
                    default: 50
                    title: ' Limit'
                    minimum: 0
            -   name: _offset
                in: query
                required: false
                schema:
                    type: integer
                    minimum: 0
                    default: 0
                    title: ' Offset'
            -   name: _sort
                in: query
                required: false
                schema:
                    type: string
                    pattern: ^(^[\w-]+:(asc|desc)(,[\w-]+:(asc|desc))*)?$
                    default: created_at:asc
                    title: ' Sort'
            responses:
                '200':
                    description: Successful Response
                    content:
                        application/json:
                            schema:
                                $ref: '#/components/schemas/SnapshotListResponse'
                '404':
                    content:
                        application/json:
                            schema:
                                type: array
                                items:
                                    $ref: '#/components/schemas/ErrorResponse'
                                title: Response 404 List Snapshot V1 Snapshots Get
                    description: Not Found
                '409':
                    content:
                        application/json:
                            schema:
                                type: array
                                items:
                                    $ref: '#/components/schemas/ErrorResponse'
                                title: Response 409 List Snapshot V1 Snapshots Get
                    description: Conflict
                '422':
                    content:
                        application/json:
                            schema:
                                type: array
                                items:
                                    $ref: '#/components/schemas/ErrorResponse'
                                title: Response 422 List Snapshot V1 Snapshots Get
                    description: Unprocessable Entity
            x-viveiro: true
            security:
            -   OAuth2:
                - block-storage.read
        post:
            tags:
            - snapshots
            summary: Create a snapshot
            description: "Create a Snapshot for the currently authenticated tenant.\n\
                \nThe Snapshot can be used when it reaches the \"available\" state\
                \ and the\n \"completed\" status.\n\n#### Rules\n- The Snapshot name\
                \ must be unique; otherwise, the creation will be disallowed.\n- Creating\
                \ Snapshots from restored Volumes may lead to future conflicts as\n\
                \ you can't delete a Volume with an Snapshot and can't delete a Snapshot\
                \ with a\n restored Volume, so we recommend avoiding it.\n\n#### Notes\n\
                - Use the **block-storage volume list** command to retrieve a list\
                \ of all\n Volumes and obtain the ID of the Volume that will be used\
                \ to create the\n Snapshot."
            operationId: create_snapshot_v1_snapshots_post
            requestBody:
                required: true
                content:
                    application/json:
                        schema:
                            $ref: '#/components/schemas/SnapshotCreationRequest'
            responses:
                '202':
                    description: Successful Response
                    content:
                        application/json:
                            schema:
                                $ref: '#/components/schemas/IdResponse'
                    links:
                        get:
                            operationId: get_snapshot_v1_snapshots__id__get
                            description: Retrieve the details of a snapshot
                            parameters:
                                id: $response.body#/id
                        delete:
                            operationId: delete_snapshot_v1_snapshots__id__delete
                            description: Delete a snapshot
                            parameters:
                                id: $response.body#/id
                        rename:
                            operationId: rename_snapshot_v1_snapshots__id__rename_patch
                            description: Rename a snapshot
                            parameters:
                                id: $response.body#/id
                        create-snapshot_id:
                            operationId: restore_snapshot_v1_snapshots__snapshot_id__post
                            description: Restore a snapshot to a new volume
                            parameters:
                                snapshot_id: $response.body#/id
                '404':
                    content:
                        application/json:
                            schema:
                                type: array
                                items:
                                    $ref: '#/components/schemas/ErrorResponse'
                                title: Response 404 Create Snapshot V1 Snapshots Post
                    description: Not Found
                '409':
                    content:
                        application/json:
                            schema:
                                type: array
                                items:
                                    $ref: '#/components/schemas/ErrorResponse'
                                title: Response 409 Create Snapshot V1 Snapshots Post
                    description: Conflict
                '422':
                    content:
                        application/json:
                            schema:
                                type: array
                                items:
                                    $ref: '#/components/schemas/ErrorResponse'
                                title: Response 422 Create Snapshot V1 Snapshots Post
                    description: Unprocessable Entity
            x-viveiro: true
            security:
            -   OAuth2:
                - block-storage.write
    /v1/snapshots/{id}:
        delete:
            tags:
            - snapshots
            summary: Delete a snapshot
            description: "Delete a Snapshot for the currently authenticated tenant.\n\
                \n#### Rules\n- The Snapshot's status must be \"completed\".\n- The\
                \ Snapshot's state must be \"available\".\n- Deleting a Snapshot that\
                \ has been restored is not possible. If necessary,\n delete the restored\
                \ Volume first and then proceed to delete the Snapshot.\n\n#### Notes\n\
                - Utilize the **block-storage snapshots** list command to retrieve\
                \ a list of\n all Snapshots and obtain the ID of the Snapshot you\
                \ wish to delete.\n- If needed, you can use the **block-storage volume\
                \ list** command to retrieve\n a list of all Volumes and obtain the\
                \ ID of the restored Volume."
            operationId: delete_snapshot_v1_snapshots__id__delete
            parameters:
            -   name: id
                in: path
                required: true
                schema:
                    type: string
                    format: uuid
                    title: Id
            responses:
                '204':
                    description: Successful Response
                '404':
                    content:
                        application/json:
                            schema:
                                type: array
                                items:
                                    $ref: '#/components/schemas/ErrorResponse'
                                title: Response 404 Delete Snapshot V1 Snapshots  Id  Delete
                    description: Not Found
                '409':
                    content:
                        application/json:
                            schema:
                                type: array
                                items:
                                    $ref: '#/components/schemas/ErrorResponse'
                                title: Response 409 Delete Snapshot V1 Snapshots  Id  Delete
                    description: Conflict
                '422':
                    content:
                        application/json:
                            schema:
                                type: array
                                items:
                                    $ref: '#/components/schemas/ErrorResponse'
                                title: Response 422 Delete Snapshot V1 Snapshots  Id  Delete
                    description: Unprocessable Entity
            x-viveiro: true
            security:
            -   OAuth2:
                - block-storage.write
        get:
            tags:
            - snapshots
            summary: Retrieve the details of a snapshot
            description: "Retrieve details of a Snapshot for the currently authenticated\
                \ tenant.\n\n#### Notes\n- Use the **expand** argument to obtain additional\
                \ details about the Volume\n used to create the Snapshot.\n- Utilize\
                \ the **block-storage snapshots list** command to retrieve a list\
                \ of\n all Snapshots and obtain the ID of the Snapshot for which you\
                \ want to retrieve\n details."
            operationId: get_snapshot_v1_snapshots__id__get
            parameters:
            -   name: id
                in: path
                required: true
                schema:
                    type: string
                    format: uuid
                    title: Id
            -   name: expand
                in: query
                required: false
                schema:
                    type: array
                    items:
                        $ref: '#/components/schemas/ExpandSnapshots'
                    default: []
                    title: Expand
            responses:
                '200':
                    description: Successful Response
                    content:
                        application/json:
                            schema:
                                $ref: '#/components/schemas/SnapshotResponse'
                    links:
                        delete:
                            operationId: delete_snapshot_v1_snapshots__id__delete
                            description: Delete a snapshot
                            parameters:
                                id: $request.path.id
                        rename:
                            operationId: rename_snapshot_v1_snapshots__id__rename_patch
                            description: Rename a snapshot
                            parameters:
                                id: $request.path.id
                        update/name:
                            operationId: rename_snapshot_v1_snapshots__id__rename_patch
                            description: Rename a snapshot
                            parameters:
                                id: $request.path.id
                            x-mgc-hidden: true
                        create-snapshot_id:
                            operationId: restore_snapshot_v1_snapshots__snapshot_id__post
                            description: Restore a snapshot to a new volume
                            parameters:
                                snapshot_id: $request.path.id
                '404':
                    content:
                        application/json:
                            schema:
                                type: array
                                items:
                                    $ref: '#/components/schemas/ErrorResponse'
                                title: Response 404 Get Snapshot V1 Snapshots  Id  Get
                    description: Not Found
                '409':
                    content:
                        application/json:
                            schema:
                                type: array
                                items:
                                    $ref: '#/components/schemas/ErrorResponse'
                                title: Response 409 Get Snapshot V1 Snapshots  Id  Get
                    description: Conflict
                '422':
                    content:
                        application/json:
                            schema:
                                type: array
                                items:
                                    $ref: '#/components/schemas/ErrorResponse'
                                title: Response 422 Get Snapshot V1 Snapshots  Id  Get
                    description: Unprocessable Entity
            x-viveiro: true
            security:
            -   OAuth2:
                - block-storage.read
            x-mgc-wait-termination:
                maxRetries: 10
                interval: 5s
                jsonPathQuery: $.result.status == "completed" || $.result.status ==
                    "deleted"
                errorJsonPathQuery: contains($.result.status, "error")
    /v1/snapshots/{id}/rename:
        patch:
            tags:
            - snapshots
            summary: Rename a snapshot
            description: "Rename a Snapshot for the currently authenticated tenant.\n\
                \n#### Rules\n- The Snapshot name must be unique; otherwise, renaming\
                \ will not be allowed.\n\n#### Notes\n- Utilize the **block-storage\
                \ snapshots list** command to retrieve a list of\n all Snapshots and\
                \ obtain the ID of the Snapshot you wish to rename."
            operationId: rename_snapshot_v1_snapshots__id__rename_patch
            parameters:
            -   name: id
                in: path
                required: true
                schema:
                    type: string
                    format: uuid
                    title: Id
            requestBody:
                required: true
                content:
                    application/json:
                        schema:
                            $ref: '#/components/schemas/Name'
            responses:
                '204':
                    description: Successful Response
                    links:
                        get:
                            operationId: get_snapshot_v1_snapshots__id__get
                            description: Retrieve the details of a snapshot
                            parameters:
                                id: $request.path.id
                            x-mgc-wait-termination:
                                interval: 5s
                                maxRetries: 10
                                jsonPathQuery: $.result.name == $.owner.parameters.name
                        delete:
                            operationId: delete_snapshot_v1_snapshots__id__delete
                            description: Delete a snapshot
                            parameters:
                                id: $request.path.id
                        create-snapshot_id:
                            operationId: restore_snapshot_v1_snapshots__snapshot_id__post
                            description: Restore a snapshot to a new volume
                            parameters:
                                snapshot_id: $request.path.id
                '404':
                    content:
                        application/json:
                            schema:
                                type: array
                                items:
                                    $ref: '#/components/schemas/ErrorResponse'
                                title: Response 404 Rename Snapshot V1 Snapshots  Id  Rename
                                    Patch
                    description: Not Found
                '409':
                    content:
                        application/json:
                            schema:
                                type: array
                                items:
                                    $ref: '#/components/schemas/ErrorResponse'
                                title: Response 409 Rename Snapshot V1 Snapshots  Id  Rename
                                    Patch
                    description: Conflict
                '422':
                    content:
                        application/json:
                            schema:
                                type: array
                                items:
                                    $ref: '#/components/schemas/ErrorResponse'
                                title: Response 422 Rename Snapshot V1 Snapshots  Id  Rename
                                    Patch
                    description: Unprocessable Entity
            x-viveiro: true
            security:
            -   OAuth2:
                - block-storage.write
    /v1/snapshots/{snapshot_id}:
        post:
            tags:
            - snapshots
            summary: Restore a snapshot to a new volume
            description: "Restore a Snapshot on a new Volume to the currently\n authenticated\
                \ tenant.\n\nThe restored Volume can be used when it reaches the \"\
                available\" state and the\n \"completed\" status.\n\n#### Notes\n\
                - To obtain the ID of the Snapshot you wish to restore, you can use\
                \ the\n **block-storage snapshots list** command to list all Snapshots.\n\
                - Check the state and status of your Volume using the\n **block-storage\
                \ volume get --id [uuid]** command."
            operationId: restore_snapshot_v1_snapshots__snapshot_id__post
            parameters:
            -   name: snapshot_id
                in: path
                required: true
                schema:
                    type: string
                    format: uuid
                    title: Snapshot Id
            requestBody:
                required: true
                content:
                    application/json:
                        schema:
                            $ref: '#/components/schemas/SnapshotRestoreRequest'
            responses:
                '202':
                    description: Successful Response
                    content:
                        application/json:
                            schema:
                                $ref: '#/components/schemas/IdResponse'
                    links:
                        get:
                            operationId: get_snapshot_v1_snapshots__id__get
                            description: Retrieve the details of a snapshot
                            parameters:
                                id: $response.body#/id
                            x-mgc-wait-termination:
                                interval: 5s
                                maxRetries: 10
                                jsonPathQuery: $.result.name == $.owner.parameters.name
                        delete:
                            operationId: delete_snapshot_v1_snapshots__id__delete
                            description: Delete a snapshot
                            parameters:
                                id: $response.body#/id
                        rename:
                            operationId: rename_snapshot_v1_snapshots__id__rename_patch
                            description: Rename a snapshot
                            parameters:
                                id: $response.body#/id
                '404':
                    content:
                        application/json:
                            schema:
                                type: array
                                items:
                                    $ref: '#/components/schemas/ErrorResponse'
                                title: Response 404 Restore Snapshot V1 Snapshots  Snapshot
                                    Id  Post
                    description: Not Found
                '409':
                    content:
                        application/json:
                            schema:
                                type: array
                                items:
                                    $ref: '#/components/schemas/ErrorResponse'
                                title: Response 409 Restore Snapshot V1 Snapshots  Snapshot
                                    Id  Post
                    description: Conflict
                '422':
                    content:
                        application/json:
                            schema:
                                type: array
                                items:
                                    $ref: '#/components/schemas/ErrorResponse'
                                title: Response 422 Restore Snapshot V1 Snapshots  Snapshot
                                    Id  Post
                    description: Unprocessable Entity
            x-viveiro: true
            security:
            -   OAuth2:
                - block-storage.write
            x-mgc-name: restore
    /v1/volume-types:
        get:
            tags:
            - volume-types
            summary: List volume types
            description: "List Volume Types allowed in the current region.\n\n####\
                \ Notes\n\n- Volume types are managed internally. If you wish to use\
                \ a Volume Type that\n is not yet available, please contact our support\
                \ team for assistance."
            operationId: list_volume_types_v1_v1_volume_types_get
            responses:
                '200':
                    description: Successful Response
                    content:
                        application/json:
                            schema:
                                $ref: '#/components/schemas/GenericVolumeTypeList_VolumeTypeResponse_'
            x-viveiro: true
            security:
            -   OAuth2:
                - block-storage.read
            x-mgc-output-flag: table=ID:$.types[*].id,Name:$.types[*].name,Disk Type:$.types[*].disk_type,STATUS:$.types[*].status,IOPS:$.types[*].iops
    /v1/volumes:
        get:
            tags:
            - volumes
            summary: List all Volumes
            description: 'Retrieve a list of Volumes for the currently authenticated
                tenant.


                #### Notes

                - Use the expand argument to obtain additional details about the Volume
                Type.'
            operationId: list_volume_v1_v1_volumes_get
            parameters:
            -   name: expand
                in: query
                required: false
                schema:
                    type: array
                    items:
                        type: string
                    description: 'You can get more detailed info about: [''volume_type'',
                        ''attachment'']'
                    default: []
                    title: Expand
                description: 'You can get more detailed info about: [''volume_type'',
                    ''attachment'']'
            -   name: _limit
                in: query
                required: false
                schema:
                    type: integer
                    exclusiveMinimum: true
                    default: 50
                    title: ' Limit'
                    minimum: 0
            -   name: _offset
                in: query
                required: false
                schema:
                    type: integer
                    minimum: 0
                    default: 0
                    title: ' Offset'
            -   name: _sort
                in: query
                required: false
                schema:
                    type: string
                    pattern: ^(^[\w-]+:(asc|desc)(,[\w-]+:(asc|desc))*)?$
                    default: created_at:asc
                    title: ' Sort'
            responses:
                '200':
                    description: Successful Response
                    content:
                        application/json:
                            schema:
                                $ref: '#/components/schemas/VolumesResponseV1'
                '404':
                    content:
                        application/json:
                            schema:
                                type: array
                                items:
                                    $ref: '#/components/schemas/ErrorResponse'
                                title: Response 404 List Volume V1 V1 Volumes Get
                    description: Not Found
                '409':
                    content:
                        application/json:
                            schema:
                                type: array
                                items:
                                    $ref: '#/components/schemas/ErrorResponse'
                                title: Response 409 List Volume V1 V1 Volumes Get
                    description: Conflict
                '422':
                    description: Validation Error
                    content:
                        application/json:
                            schema:
                                $ref: '#/components/schemas/HTTPValidationError'
            x-viveiro: true
            security:
            -   OAuth2:
                - block-storage.read
        post:
            tags:
            - volumes
            summary: Create a new Volume
            description: "Create a Volume for the currently authenticated tenant.\n\
                \nThe Volume can be used when it reaches the \"available\" state and\
                \ \"completed\"\n status.\n\n#### Rules\n- The Volume name must be\
                \ unique; otherwise, the creation will be disallowed.\n- The Volume\
                \ type must be available to use.\n\n#### Notes\n- Utilize the **block-storage\
                \ volume-types list** command to retrieve a list\n of all available\
                \ Volume Types.\n- Verify the state and status of your Volume using\
                \ the\n**block-storage volume get --id [uuid]** command\"."
            operationId: create_volume_v1_v1_volumes_post
            requestBody:
                required: true
                content:
                    application/json:
                        schema:
                            $ref: '#/components/schemas/VolumeCreateRequestV1'
            responses:
                '202':
                    description: Successful Response
                    content:
                        application/json:
                            schema:
                                $ref: '#/components/schemas/IdResponse'
                    links:
                        get:
                            operationId: get_volume_v1_v1_volumes__id__get
                            description: Retrieve the details of a volume
                            parameters:
                                id: $response.body#/id
                        delete:
                            operationId: delete_volume_v1_v1_volumes__id__delete
                            description: Delete a Volume
                            parameters:
                                id: $response.body#/id
                        attach:
                            operationId: attach_volume_v1_v1_volumes__id__attach__virtual_machine_id__post
                            description: Attach a Volume
                            parameters:
                                id: $response.body#/id
                        detach:
                            operationId: detach_volume_v1_v1_volumes__id__detach_post
                            description: Detach a Volume
                            parameters:
                                id: $response.body#/id
                        extend:
                            operationId: extend_volume_v1_volumes__id__extend_post
                            description: Extend a Volume
                            parameters:
                                id: $response.body#/id
                        rename:
                            operationId: rename_volume_v1_v1_volumes__id__rename_patch
                            description: Rename a volume
                            parameters:
                                id: $response.body#/id
                        retype:
                            operationId: retype_volume_v1_volumes__id__retype_post
                            description: Retype a Volume
                            parameters:
                                id: $response.body#/id
                '404':
                    content:
                        application/json:
                            schema:
                                type: array
                                items:
                                    $ref: '#/components/schemas/ErrorResponse'
                                title: Response 404 Create Volume V1 V1 Volumes Post
                    description: Not Found
                '409':
                    content:
                        application/json:
                            schema:
                                type: array
                                items:
                                    $ref: '#/components/schemas/ErrorResponse'
                                title: Response 409 Create Volume V1 V1 Volumes Post
                    description: Conflict
                '422':
                    content:
                        application/json:
                            schema:
                                type: array
                                items:
                                    $ref: '#/components/schemas/ErrorResponse'
                                title: Response 422 Create Volume V1 V1 Volumes Post
                    description: Unprocessable Entity
            x-viveiro: true
            security:
            -   OAuth2:
                - block-storage.write
    /v1/volumes/{id}:
        delete:
            tags:
            - volumes
            summary: Delete a Volume
            description: "Delete a Volume for the currently authenticated tenant.\n\
                \n#### Rules\n- The Volume cannot be attached to a Virtual Machine,\
                \ i.e., its state cannot\n be \"in-use\". If necessary, detach the\
                \ Volume from the Virtual Machine before\n proceeding with deletion.\n\
                - The Volume must not have any snapshots. If necessary, delete the\
                \ Volume's\n  snapshots before proceeding with deletion.\n- The Volume\
                \ must have the status \"completed\", i.e., must not have any\n  actions\
                \ in progress.\n\n\n#### Notes\n- Check the state and status of your\
                \ Volume using the\n**block-storage volume get --id [uuid]** command\"\
                ."
            operationId: delete_volume_v1_v1_volumes__id__delete
            parameters:
            -   name: id
                in: path
                required: true
                schema:
                    type: string
                    format: uuid
                    title: Id
            responses:
                '204':
                    description: Successful Response
                '404':
                    content:
                        application/json:
                            schema:
                                type: array
                                items:
                                    $ref: '#/components/schemas/ErrorResponse'
                                title: Response 404 Delete Volume V1 V1 Volumes  Id  Delete
                    description: Not Found
                '409':
                    content:
                        application/json:
                            schema:
                                type: array
                                items:
                                    $ref: '#/components/schemas/ErrorResponse'
                                title: Response 409 Delete Volume V1 V1 Volumes  Id  Delete
                    description: Conflict
                '422':
                    content:
                        application/json:
                            schema:
                                type: array
                                items:
                                    $ref: '#/components/schemas/ErrorResponse'
                                title: Response 422 Delete Volume V1 V1 Volumes  Id  Delete
                    description: Unprocessable Entity
            x-viveiro: true
            security:
            -   OAuth2:
                - block-storage.write
        get:
            tags:
            - volumes
            summary: Retrieve the details of a volume
            description: "Retrieve details of a Volume for the currently authenticated\
                \ tenant.\n\n#### Notes\n- Use the **expand** argument to obtain additional\
                \ details about the Volume\n Type.\n- Utilize the **block-storage\
                \ volume list** command to retrieve a list of all\n Volumes and obtain\
                \ the ID of the Volume for which you want to retrieve\n details."
            operationId: get_volume_v1_v1_volumes__id__get
            parameters:
            -   name: id
                in: path
                required: true
                schema:
                    type: string
                    format: uuid
                    title: Id
            -   name: expand
                in: query
                required: false
                schema:
                    type: array
                    items:
                        type: string
                    description: 'You can get more detailed info about: [''volume_type'',
                        ''attachment'']'
                    default: []
                    title: Expand
                description: 'You can get more detailed info about: [''volume_type'',
                    ''attachment'']'
            responses:
                '200':
                    description: Successful Response
                    content:
                        application/json:
                            schema:
                                $ref: '#/components/schemas/VolumeResponseV1'
                    links:
                        delete:
                            operationId: delete_volume_v1_v1_volumes__id__delete
                            description: Delete a Volume
                            parameters:
                                id: $request.path.id
                        attach:
                            operationId: attach_volume_v1_v1_volumes__id__attach__virtual_machine_id__post
                            description: Attach a Volume
                            parameters:
                                id: $request.path.id
                        detach:
                            operationId: detach_volume_v1_v1_volumes__id__detach_post
                            description: Detach a Volume
                            parameters:
                                id: $request.path.id
                        extend:
                            operationId: extend_volume_v1_volumes__id__extend_post
                            description: Extend a Volume
                            parameters:
                                id: $request.path.id
                        update/size:
                            operationId: extend_volume_v1_volumes__id__extend_post
                            description: Extend a Volume
                            parameters:
                                id: $request.path.id
                            x-mgc-hidden: true
                        rename:
                            operationId: rename_volume_v1_v1_volumes__id__rename_patch
                            description: Rename a volume
                            parameters:
                                id: $request.path.id
                        update/name:
                            operationId: rename_volume_v1_v1_volumes__id__rename_patch
                            description: Rename a volume
                            parameters:
                                id: $request.path.id
                            x-mgc-hidden: true
                        retype:
                            operationId: retype_volume_v1_volumes__id__retype_post
                            description: Retype a Volume
                            parameters:
                                id: $request.path.id
                        update/type:
                            operationId: retype_volume_v1_volumes__id__retype_post
                            description: Retype a Volume
                            parameters:
                                id: $request.path.id
                            x-mgc-hidden: true
                '404':
                    content:
                        application/json:
                            schema:
                                type: array
                                items:
                                    $ref: '#/components/schemas/ErrorResponse'
                                title: Response 404 Get Volume V1 V1 Volumes  Id  Get
                    description: Not Found
                '409':
                    content:
                        application/json:
                            schema:
                                type: array
                                items:
                                    $ref: '#/components/schemas/ErrorResponse'
                                title: Response 409 Get Volume V1 V1 Volumes  Id  Get
                    description: Conflict
                '422':
                    description: Validation Error
                    content:
                        application/json:
                            schema:
                                $ref: '#/components/schemas/HTTPValidationError'
            x-viveiro: true
            security:
            -   OAuth2:
                - block-storage.read
            x-mgc-wait-termination:
                maxRetries: 10
                interval: 5s
                jsonPathQuery: $.result.status == "completed" || $.result.status ==
                    "deleted"
                errorJsonPathQuery: contains($.result.status, "error")
    /v1/volumes/{id}/attach/{virtual_machine_id}:
        post:
            tags:
            - volumes
            summary: Attach a Volume
            description: "Attach a Volume to a Virtual Machine instance for the currently\n\
                \ authenticated tenant.\n\nThe Volume attachment will be completed\
                \ when the Volume status returns to\n\"completed\", and the state\
                \ becomes \"in-use\".\n\n#### Rules\n- The Volume and the Virtual\
                \ Machine must belong to the same tenant.\n- Both the Volume and Virtual\
                \ Machine must have the status \"completed\".\n- The Volume's state\
                \ must be \"available\".\n- The Virtual Machine's state must be \"\
                stopped\" or \"running\".\n\n#### Notes\n- Verify the state and status\
                \ of your Volume using the\n **block-storage volume get --id [uuid]**\
                \ command.\n- Verify the state and status of your Virtual Machine\
                \ using the\n**virtual-machine instances get --id [uuid]** command\"\
                ."
            operationId: attach_volume_v1_v1_volumes__id__attach__virtual_machine_id__post
            parameters:
            -   name: id
                in: path
                required: true
                schema:
                    type: string
                    format: uuid
                    title: Id
            -   name: virtual_machine_id
                in: path
                required: true
                schema:
                    type: string
                    format: uuid
                    title: Virtual Machine Id
            responses:
                '204':
                    description: Successful Response
                    links:
                        get:
                            operationId: get_volume_v1_v1_volumes__id__get
                            description: Retrieve the details of a volume
                            parameters:
                                id: $request.path.id
                            x-mgc-wait-termination:
                                maxRetries: 5
                                interval: 5s
                                jsonPathQuery: hasKey($.result.attachment) && $.result.attachment.machine_id
                                    == $.owner.parameters.virtual_machine_id
                        delete:
                            operationId: delete_volume_v1_v1_volumes__id__delete
                            description: Delete a Volume
                            parameters:
                                id: $request.path.id
                        detach:
                            operationId: detach_volume_v1_v1_volumes__id__detach_post
                            description: Detach a Volume
                            parameters:
                                id: $request.path.id
                        extend:
                            operationId: extend_volume_v1_volumes__id__extend_post
                            description: Extend a Volume
                            parameters:
                                id: $request.path.id
                        rename:
                            operationId: rename_volume_v1_v1_volumes__id__rename_patch
                            description: Rename a volume
                            parameters:
                                id: $request.path.id
                        retype:
                            operationId: retype_volume_v1_volumes__id__retype_post
                            description: Retype a Volume
                            parameters:
                                id: $request.path.id
                '404':
                    content:
                        application/json:
                            schema:
                                type: array
                                items:
                                    $ref: '#/components/schemas/ErrorResponse'
                                title: Response 404 Attach Volume V1 V1 Volumes  Id  Attach  Virtual
                                    Machine Id  Post
                    description: Not Found
                '409':
                    content:
                        application/json:
                            schema:
                                type: array
                                items:
                                    $ref: '#/components/schemas/ErrorResponse'
                                title: Response 409 Attach Volume V1 V1 Volumes  Id  Attach  Virtual
                                    Machine Id  Post
                    description: Conflict
                '422':
                    content:
                        application/json:
                            schema:
                                type: array
                                items:
                                    $ref: '#/components/schemas/ErrorResponse'
                                title: Response 422 Attach Volume V1 V1 Volumes  Id  Attach  Virtual
                                    Machine Id  Post
                    description: Unprocessable Entity
            x-viveiro: true
            security:
            -   OAuth2:
                - block-storage.write
    /v1/volumes/{id}/detach:
        post:
            tags:
            - volumes
            summary: Detach a Volume
            description: "Detach a Volume from a Virtual Machine instance for the\n\
                \ currently authenticated tenant.\n\nThe Volume detachment will be\
                \ completed when the Volume state returns to\n \"available,\" and\
                \ the status becomes \"completed\".\n\n#### Rules\n- The Volume and\
                \ the Virtual Machine must belong to the same tenant.\n- Both the\
                \ Volume and Virtual Machine must have the status \"completed\".\n\
                - The Volume's state must be \"in-use\".\n- The Virtual Machine's\
                \ state must be \"stopped\".\n\n#### Notes\n- Verify the state and\
                \ status of your Volume using the\n **block-storage volume get --id\
                \ [uuid]** command.\n- Verify the state and status of your Virtual\
                \ Machine using the\n **virtual-machine instances get --id [uuid]**\
                \ command.\n- Ensure that any file systems on the device within your\
                \ operating system are\n unmounted before detaching the Volume.\n\n\
                #### Troubleshooting\n- A failure during detachment can result in\
                \ the Volume becoming stuck in the\n busy state. If this occurs, detachment\
                \ may be delayed indefinitely until you\n unmount the Volume, force\
                \ detachment, reboot the instance, or perform all\n three."
            operationId: detach_volume_v1_v1_volumes__id__detach_post
            parameters:
            -   name: id
                in: path
                required: true
                schema:
                    type: string
                    format: uuid
                    title: Id
            responses:
                '204':
                    description: Successful Response
                    links:
                        get:
                            operationId: get_volume_v1_v1_volumes__id__get
                            description: Retrieve the details of a volume
                            parameters:
                                id: $request.path.id
                            x-mgc-wait-termination:
                                maxRetries: 5
                                interval: 5s
                                jsonPathQuery: \!hasKey($.result.attachment)
                        delete:
                            operationId: delete_volume_v1_v1_volumes__id__delete
                            description: Delete a Volume
                            parameters:
                                id: $request.path.id
                        attach:
                            operationId: attach_volume_v1_v1_volumes__id__attach__virtual_machine_id__post
                            description: Attach a Volume
                            parameters:
                                id: $request.path.id
                        extend:
                            operationId: extend_volume_v1_volumes__id__extend_post
                            description: Extend a Volume
                            parameters:
                                id: $request.path.id
                        rename:
                            operationId: rename_volume_v1_v1_volumes__id__rename_patch
                            description: Rename a volume
                            parameters:
                                id: $request.path.id
                        retype:
                            operationId: retype_volume_v1_volumes__id__retype_post
                            description: Retype a Volume
                            parameters:
                                id: $request.path.id
                '404':
                    content:
                        application/json:
                            schema:
                                type: array
                                items:
                                    $ref: '#/components/schemas/ErrorResponse'
                                title: Response 404 Detach Volume V1 V1 Volumes  Id  Detach
                                    Post
                    description: Not Found
                '409':
                    content:
                        application/json:
                            schema:
                                type: array
                                items:
                                    $ref: '#/components/schemas/ErrorResponse'
                                title: Response 409 Detach Volume V1 V1 Volumes  Id  Detach
                                    Post
                    description: Conflict
                '422':
                    content:
                        application/json:
                            schema:
                                type: array
                                items:
                                    $ref: '#/components/schemas/ErrorResponse'
                                title: Response 422 Detach Volume V1 V1 Volumes  Id  Detach
                                    Post
                    description: Unprocessable Entity
            x-viveiro: true
            security:
            -   OAuth2:
                - block-storage.write
    /v1/volumes/{id}/extend:
        post:
            tags:
            - volumes
            summary: Extend a Volume
            description: "Extend the size of an existing Volume for the currently\n\
                \ authenticated tenant.\n\nThe Volume extension will be completed\
                \ when the Volume status returns to\n \"completed\".\n\n#### Rules\n\
                - The Volume state must be \"available\".\n- The Volume status must\
                \ be \"completed\" or \"extend_error\".\n- The new Volume size must\
                \ be larger than the current size.\n\n#### Notes\n- Utilize the block-storage\
                \ volume list command to retrieve a list of all\n Volumes and obtain\
                \ the ID of the Volume you want to extend.\n- Storage quotas are managed\
                \ internally. If the operation fails due to quota\n restrictions,\
                \ please contact our support team for assistance."
            operationId: extend_volume_v1_volumes__id__extend_post
            parameters:
            -   name: id
                in: path
                required: true
                schema:
                    type: string
                    format: uuid
                    title: Id
            requestBody:
                required: true
                content:
                    application/json:
                        schema:
                            $ref: '#/components/schemas/VolumeExtendRequest'
            responses:
                '204':
                    description: Successful Response
                    links:
                        get:
                            operationId: get_volume_v1_v1_volumes__id__get
                            description: Retrieve the details of a volume
                            parameters:
                                id: $request.path.id
                            x-mgc-wait-termination:
                                interval: 5s
                                maxRetries: 10
                                jsonPathQuery: $.result.size == $.owner.parameters.size
                        delete:
                            operationId: delete_volume_v1_v1_volumes__id__delete
                            description: Delete a Volume
                            parameters:
                                id: $request.path.id
                        attach:
                            operationId: attach_volume_v1_v1_volumes__id__attach__virtual_machine_id__post
                            description: Attach a Volume
                            parameters:
                                id: $request.path.id
                        detach:
                            operationId: detach_volume_v1_v1_volumes__id__detach_post
                            description: Detach a Volume
                            parameters:
                                id: $request.path.id
                        rename:
                            operationId: rename_volume_v1_v1_volumes__id__rename_patch
                            description: Rename a volume
                            parameters:
                                id: $request.path.id
                        retype:
                            operationId: retype_volume_v1_volumes__id__retype_post
                            description: Retype a Volume
                            parameters:
                                id: $request.path.id
                '404':
                    content:
                        application/json:
                            schema:
                                type: array
                                items:
                                    $ref: '#/components/schemas/ErrorResponse'
                                title: Response 404 Extend Volume V1 Volumes  Id  Extend
                                    Post
                    description: Not Found
                '422':
                    content:
                        application/json:
                            schema:
                                type: array
                                items:
                                    $ref: '#/components/schemas/ErrorResponse'
                                title: Response 422 Extend Volume V1 Volumes  Id  Extend
                                    Post
                    description: Unprocessable Entity
            x-viveiro: true
            security:
            -   OAuth2:
                - block-storage.write
    /v1/volumes/{id}/rename:
        patch:
            tags:
            - volumes
            summary: Rename a volume
            description: "Rename a Volume for the currently authenticated tenant.\n\
                \n#### Rules\n- The Volume name must be unique; otherwise, renaming\
                \ will not be allowed.\n\n#### Notes\n- Utilize the **block-storage\
                \ volume list** command to retrieve a list of all\n Volumes and obtain\
                \ the ID of the Volume you wish to rename."
            operationId: rename_volume_v1_v1_volumes__id__rename_patch
            parameters:
            -   name: id
                in: path
                required: true
                schema:
                    type: string
                    format: uuid
                    title: Id
            requestBody:
                required: true
                content:
                    application/json:
                        schema:
                            $ref: '#/components/schemas/RenameVolumeRequest'
            responses:
                '204':
                    description: Successful Response
                    links:
                        get:
                            operationId: get_volume_v1_v1_volumes__id__get
                            description: Retrieve the details of a volume
                            parameters:
                                id: $request.path.id
                            x-mgc-wait-termination:
                                interval: 5s
                                maxRetries: 10
                                jsonPathQuery: $.result.name == $.owner.parameters.name
                        delete:
                            operationId: delete_volume_v1_v1_volumes__id__delete
                            description: Delete a Volume
                            parameters:
                                id: $request.path.id
                        attach:
                            operationId: attach_volume_v1_v1_volumes__id__attach__virtual_machine_id__post
                            description: Attach a Volume
                            parameters:
                                id: $request.path.id
                        detach:
                            operationId: detach_volume_v1_v1_volumes__id__detach_post
                            description: Detach a Volume
                            parameters:
                                id: $request.path.id
                        extend:
                            operationId: extend_volume_v1_volumes__id__extend_post
                            description: Extend a Volume
                            parameters:
                                id: $request.path.id
                        retype:
                            operationId: retype_volume_v1_volumes__id__retype_post
                            description: Retype a Volume
                            parameters:
                                id: $request.path.id
                '404':
                    content:
                        application/json:
                            schema:
                                type: array
                                items:
                                    $ref: '#/components/schemas/ErrorResponse'
                                title: Response 404 Rename Volume V1 V1 Volumes  Id  Rename
                                    Patch
                    description: Not Found
                '409':
                    content:
                        application/json:
                            schema:
                                type: array
                                items:
                                    $ref: '#/components/schemas/ErrorResponse'
                                title: Response 409 Rename Volume V1 V1 Volumes  Id  Rename
                                    Patch
                    description: Conflict
                '422':
                    content:
                        application/json:
                            schema:
                                type: array
                                items:
                                    $ref: '#/components/schemas/ErrorResponse'
                                title: Response 422 Rename Volume V1 V1 Volumes  Id  Rename
                                    Patch
                    description: Unprocessable Entity
            x-viveiro: true
            security:
            -   OAuth2:
                - block-storage.write
    /v1/volumes/{id}/retype:
        post:
            tags:
            - volumes
            summary: Retype a Volume
            description: "Change the Volume Type of an existing Volume for the currently\n\
                \ authenticated tenant.\n\nThe Volume retype will be completed when\
                \ the Volume status returns to\n \"completed\".\n\n#### Rules\n- The\
                \ Volume state must be \"available\".\n- The Volume status must be\
                \ \"completed\" or \"retype_error\".\n- The new Volume Type must belong\
                \ to the same region as the Volume.\n\n#### Notes\n- Utilize the **block-storage\
                \ volume list** command to retrieve a list of all\n Volumes and obtain\
                \ the ID of the Volume you want to retype.\n- Utilize the **block-storage\
                \ volume-types list** command to retrieve a list of\n all Volume Types\
                \ and obtain the ID of the Volume Type you want to use."
            operationId: retype_volume_v1_volumes__id__retype_post
            parameters:
            -   name: id
                in: path
                required: true
                schema:
                    type: string
                    format: uuid
                    title: Id
            requestBody:
                required: true
                content:
                    application/json:
                        schema:
                            $ref: '#/components/schemas/VolumeRetypeRequest'
            responses:
                '204':
                    description: Successful Response
                    links:
                        get:
                            operationId: get_volume_v1_v1_volumes__id__get
                            description: Retrieve the details of a volume
                            parameters:
                                id: $request.path.id
                            x-mgc-wait-termination:
                                interval: 5s
                                maxRetries: 5
                                jsonPathQuery: (hasKey($.owner.parameters.new_type,
                                    "id") && $.result.type.id == $.owner.parameters.new_type.id)
                                    || (hasKey($.owner.parameters.new_type, "name")
                                    && hasKey($.result.type, "name") && $.result.type.name
                                    == $.owner.parameters.new_type.name)
                        delete:
                            operationId: delete_volume_v1_v1_volumes__id__delete
                            description: Delete a Volume
                            parameters:
                                id: $request.path.id
                        attach:
                            operationId: attach_volume_v1_v1_volumes__id__attach__virtual_machine_id__post
                            description: Attach a Volume
                            parameters:
                                id: $request.path.id
                        detach:
                            operationId: detach_volume_v1_v1_volumes__id__detach_post
                            description: Detach a Volume
                            parameters:
                                id: $request.path.id
                        extend:
                            operationId: extend_volume_v1_volumes__id__extend_post
                            description: Extend a Volume
                            parameters:
                                id: $request.path.id
                        rename:
                            operationId: rename_volume_v1_v1_volumes__id__rename_patch
                            description: Rename a volume
                            parameters:
                                id: $request.path.id
                '404':
                    content:
                        application/json:
                            schema:
                                type: array
                                items:
                                    $ref: '#/components/schemas/ErrorResponse'
                                title: Response 404 Retype Volume V1 Volumes  Id  Retype
                                    Post
                    description: Not Found
                '422':
                    content:
                        application/json:
                            schema:
                                type: array
                                items:
                                    $ref: '#/components/schemas/ErrorResponse'
                                title: Response 422 Retype Volume V1 Volumes  Id  Retype
                                    Post
                    description: Unprocessable Entity
            x-viveiro: true
            security:
            -   OAuth2:
                - block-storage.write
components:
    schemas:
        AttachmentMachine:
            properties:
                id:
                    type: string
                    title: Id
                name:
                    type: string
                    title: Name
                status:
                    anyOf:
                    -   $ref: '#/components/schemas/InstanceStatus'
                    -   type: string
                    title: Status
                state:
                    anyOf:
                    -   $ref: '#/components/schemas/InstanceState'
                    -   type: string
                    title: State
                created_at:
                    anyOf:
                    -   type: string
                    -   type: string
                        format: date-time
                    title: Created At
                    example: '2022-01-01T00:00:10Z'
                updated_at:
                    anyOf:
                    -   type: string
                    -   type: string
                        format: date-time
                    title: Updated At
                    example: '2022-01-01T00:00:10Z'
            type: object
            required:
            - id
            - name
            - status
            - state
            - created_at
            - updated_at
            title: AttachmentMachine
            example:
                created_at: '2022-01-01T00:00:10Z'
                id: xxxxxxxx-xxxx-xxxx-xxxx-xxxxxxxxxxxx
                name: machine name
                state: running
                status: completed
                updated_at: '2022-01-01T00:00:10Z'
        AttachmentResponse:
            properties:
                instance:
                    anyOf:
                    -   $ref: '#/components/schemas/AttachmentMachine'
                    -   $ref: '#/components/schemas/IdRequest'
                    title: Instance
                attached_at:
                    anyOf:
                    -   type: string
                    -   type: string
                        format: date-time
                    title: Attached At
                    example: '2022-01-01T00:00:10Z'
                device:
                    title: Device
                    nullable: true
                    type: string
            type: object
            required:
            - instance
            - attached_at
            title: AttachmentResponse
            example:
                attached_at: '2022-01-01T00:00:10Z'
                device: /dev/vdb
                instance:
                    created_at: '2022-01-01T00:00:10Z'
                    id: xxxxxxxx-xxxx-xxxx-xxxx-xxxxxxxxxxxx
                    name: machine name
                    state: running
                    status: completed
                    updated_at: '2022-01-01T00:00:10Z'
        BackupListResponse:
            properties:
                backups:
                    items:
                        $ref: '#/components/schemas/BackupResponse'
                    type: array
                    title: Backups
            type: object
            required:
            - backups
            title: BackupListResponse
            example:
                backups:
                -   created_at: '2022-01-01T00:00:10Z'
                    description: my backup for testing
<<<<<<< HEAD
                    id: 3325e4ee-d597-4047-a8f9-6eb462794ed9
                    name: My backup
                    size: 10
                    source_backup:
                        id: 8140df0a-e155-46f7-96c9-7d61d61549df
=======
                    id: 16a4074d-c320-456e-90e6-696ca09c2913
                    name: My backup
                    size: 10
                    source_backup:
                        id: bebc0bf1-6c46-4f27-bcf4-fd67335baf18
>>>>>>> fd7aacfb
                    state: available
                    status: completed
                    type: incremental
                    updated_at: '2022-01-01T00:00:10Z'
                    volume:
<<<<<<< HEAD
                        id: 3e85113a-1444-4507-b01c-445e74b5b938
=======
                        id: 728be007-8b4b-4874-b002-9e5461ddd3fa
>>>>>>> fd7aacfb
        BackupResponse:
            properties:
                id:
                    type: string
                    title: Id
                name:
                    type: string
                    title: Name
                size:
                    type: integer
                    title: Size
                description:
                    title: Description
                    nullable: true
                    type: string
                state:
                    $ref: '#/components/schemas/BackupState'
                status:
                    $ref: '#/components/schemas/BackupStatus'
                created_at:
                    anyOf:
                    -   type: string
                    -   type: string
                        format: date-time
                    title: Created At
                    example: '2022-01-01T00:00:10Z'
                updated_at:
                    anyOf:
                    -   type: string
                    -   type: string
                        format: date-time
                    title: Updated At
                    example: '2022-01-01T00:00:10Z'
                volume:
                    $ref: '#/components/schemas/IdResponse'
                type:
                    $ref: '#/components/schemas/BackupType'
                source_backup:
                    nullable: true
                    $ref: '#/components/schemas/IdResponse'
            type: object
            required:
            - id
            - name
            - size
            - description
            - state
            - status
            - created_at
            - updated_at
            - volume
            - type
            - source_backup
            title: BackupResponse
            example:
                created_at: '2022-01-01T00:00:10Z'
                description: my backup for testing
<<<<<<< HEAD
                id: 4918bbc5-ceb2-40fb-bc2b-5520202b716b
                name: My backup
                size: 10
                source_backup:
                    id: 13b4e844-f80a-4979-aa6b-e70099a7d90e
=======
                id: eff5fb84-5d20-420e-aa4c-f1bdc4b2841c
                name: My backup
                size: 10
                source_backup:
                    id: 97fdf1f9-b4ef-4945-80ae-3dbfb31a20e8
>>>>>>> fd7aacfb
                state: available
                status: completed
                type: incremental
                updated_at: '2022-01-01T00:00:10Z'
                volume:
<<<<<<< HEAD
                    id: 5fd08081-9628-4a0d-becc-4367633adda7
=======
                    id: 0170dcb2-1da9-43a4-aa9f-5ffd341128be
>>>>>>> fd7aacfb
        BackupState:
            type: string
            enum:
            - new
            - available
            - deleted
            title: BackupState
        BackupStatus:
            type: string
            enum:
            - completed
            - snapshot_creating
            - snapshot_creating_error
            - creating_pending
            - creating
            - creating_error
            - snapshot_deleting
            - snapshot_deleting_error
            - deleting_pending
            - deleting_error
            - deleting
            - restoring_pending
            - restoring
            - restoring_error
            - provisioning
            title: BackupStatus
        BackupType:
            type: string
            enum:
            - full
            - incremental
            title: BackupType
        CreateBackup:
            properties:
                description:
                    title: Description
                    nullable: true
                    type: string
                volume:
                    anyOf:
                    -   $ref: '#/components/schemas/IdRequest'
                    -   $ref: '#/components/schemas/Name'
                    title: Volume
                name:
                    type: string
                    title: Name
                type:
                    allOf:
                    -   $ref: '#/components/schemas/BackupType'
                    default: full
            type: object
            required:
            - description
            - volume
            - name
            title: CreateBackup
            example:
                description: my-backup
                name: backup name
                type: full
                volume:
                    id: xxxxxxxx-xxxx-xxxx-xxxx-xxxxxxxxxxxx
        DiskType:
            type: string
            enum:
            - nvme
            - hdd
            title: DiskType
        ErrorResponse:
            properties:
                message:
                    title: Message
                    type: string
                slug:
                    title: Slug
                    type: string
            type: object
            required:
            - slug
            - message
            - detail
            title: ErrorResponse
            example:
                message: Unauthorized
                slug: Unauthorized
        ExpandSnapshots:
            type: string
            enum:
            - volume
            title: ExpandSnapshots
        GenericVolumeTypeList_VolumeTypeResponse_:
            properties:
                types:
                    items:
                        $ref: '#/components/schemas/VolumeTypeResponse'
                    type: array
                    title: Types
            type: object
            required:
            - types
            title: GenericVolumeTypeList[VolumeTypeResponse]
            example:
                types:
                -   disk_type: nvme
                    id: xxxxxxxx-xxxx-xxxx-xxxx-xxxxxxxxxxxx
                    iops:
                        read: 1000
                        write: 1000
                    name: my_volume_type
                    status: active
        HTTPValidationError:
            properties:
                message:
                    title: Message
                    type: string
                slug:
                    title: Slug
                    type: string
            type: object
            title: HTTPValidationError
            example:
                message: Unauthorized
                slug: Unauthorized
        IdRequest:
            properties:
                id:
                    type: string
                    minLength: 1
                    title: Id
            type: object
            required:
            - id
            title: IdRequest
            example:
                id: xxxxxxxx-xxxx-xxxx-xxxx-xxxxxxxxxxxx
        IdResponse:
            properties:
                id:
                    type: string
                    minLength: 1
                    title: Id
            type: object
            required:
            - id
            title: IdResponse
            example:
                id: xxxxxxxx-xxxx-xxxx-xxxx-xxxxxxxxxxxx
        InstanceState:
            type: string
            enum:
            - new
            - running
            - stopped
            - suspended
            - deleted
            title: InstanceState
        InstanceStatus:
            type: string
            enum:
            - provisioning
            - creating
            - creating_error
            - creating_error_quota
            - completed
            - retyping_pending
            - retyping
            - retyping_confirmed
            - retyping_error
            - retyping_error_quota
            - stopping_pending
            - stopping
            - suspending_pending
            - suspending
            - rebooting_pending
            - rebooting
            - starting_pending
            - starting
            - deleting_pending
            - deleting
            - deleting_error
            - deleted
            title: InstanceStatus
        Name:
            properties:
                name:
                    type: string
                    maxLength: 255
                    minLength: 1
                    title: Name
            type: object
            required:
            - name
            title: Name
            example:
                name: some_resource_name
        PatchResourceRequest:
            properties:
                name:
                    title: Name
                    nullable: true
                    type: string
                    maxLength: 255
                    minLength: 1
                description:
                    title: Description
                    nullable: true
                    type: string
                    maxLength: 255
                    minLength: 1
            type: object
            title: PatchResourceRequest
            example:
                description: new description to my resource
                name: new name to my resource
        RenameVolumeRequest:
            properties:
                name:
                    type: string
                    maxLength: 255
                    minLength: 1
                    title: Name
            type: object
            required:
            - name
            title: RenameVolumeRequest
            example:
                name: volume name
        SnapshotCreationRequest:
            properties:
                volume:
                    anyOf:
                    -   $ref: '#/components/schemas/IdRequest'
                    -   $ref: '#/components/schemas/Name'
                    title: Volume
                name:
                    type: string
                    title: Name
                description:
                    title: Description
                    nullable: true
                    type: string
            type: object
            required:
            - volume
            - name
            - description
            title: SnapshotCreationRequest
            example:
                description: my-snapshot
                name: snapshot name
                volume:
                    id: xxxxxxxx-xxxx-xxxx-xxxx-xxxxxxxxxxxx
        SnapshotListResponse:
            properties:
                snapshots:
                    items:
                        $ref: '#/components/schemas/SnapshotResponse'
                    type: array
                    title: Snapshots
            type: object
            required:
            - snapshots
            title: SnapshotListResponse
            example:
                snapshots:
                -   created_at: '2022-01-01T00:00:10Z'
                    description: my snapshot for testing
                    id: xxxxxxxx-xxxx-xxxx-xxxx-xxxxxxxxxxxx
                    name: My snapshot
                    size: 10
                    state: available
                    status: completed
                    updated_at: '2022-01-01T00:00:10Z'
                    volume:
                        id: xxxxxxxx-xxxx-xxxx-xxxx-xxxxxxxxxxxx
        SnapshotResponse:
            properties:
                id:
                    type: string
                    title: Id
                name:
                    type: string
                    title: Name
                size:
                    type: integer
                    title: Size
                description:
                    title: Description
                    nullable: true
                    type: string
                state:
                    $ref: '#/components/schemas/SnapshotStateV1'
                status:
                    $ref: '#/components/schemas/SnapshotStatusV1'
                created_at:
                    anyOf:
                    -   type: string
                    -   type: string
                        format: date-time
                    title: Created At
                    example: '2022-01-01T00:00:10Z'
                updated_at:
                    anyOf:
                    -   type: string
                    -   type: string
                        format: date-time
                    title: Updated At
                    example: '2022-01-01T00:00:10Z'
                volume:
                    anyOf:
                    -   $ref: '#/components/schemas/IdResponse'
                    -   $ref: '#/components/schemas/SnapshotVolume'
                    title: Volume
            type: object
            required:
            - id
            - name
            - size
            - description
            - state
            - status
            - created_at
            - updated_at
            - volume
            title: SnapshotResponse
            example:
                created_at: '2022-01-01T00:00:10Z'
                description: my snapshot for testing
                id: xxxxxxxx-xxxx-xxxx-xxxx-xxxxxxxxxxxx
                name: My snapshot
                size: 10
                state: available
                status: completed
                updated_at: '2022-01-01T00:00:10Z'
                volume:
                    id: xxxxxxxx-xxxx-xxxx-xxxx-xxxxxxxxxxxx
        SnapshotRestoreRequest:
            properties:
                name:
                    type: string
                    title: Name
            type: object
            required:
            - name
            title: SnapshotRestoreRequest
            example:
                name: My volume restored from snapshot
        SnapshotStateV1:
            type: string
            enum:
            - new
            - available
            - deleted
            title: SnapshotStateV1
        SnapshotStatusV1:
            type: string
            enum:
            - provisioning
            - creating
            - creating_error
            - creating_error_quota
            - completed
            - deleting
            - deleted
            - deleted_error
            title: SnapshotStatusV1
        SnapshotVolume:
            properties:
                id:
                    type: string
                    title: Id
                name:
                    type: string
                    title: Name
                size:
                    type: integer
                    title: Size
                type:
                    $ref: '#/components/schemas/SnapshotVolumeType'
            type: object
            required:
            - id
            - name
            - size
            - type
            title: SnapshotVolume
            example:
                id: xxxxxxxx-xxxx-xxxx-xxxx-xxxxxxxxxxxx
                name: My volume
                size: 10
                type:
                    id: xxxxxxxx-xxxx-xxxx-xxxx-xxxxxxxxxxxx
                    name: My volume type
        SnapshotVolumeType:
            properties:
                id:
                    type: string
                    title: Id
                name:
                    type: string
                    title: Name
            type: object
            required:
            - id
            - name
            title: SnapshotVolumeType
            example:
                id: xxxxxxxx-xxxx-xxxx-xxxx-xxxxxxxxxxxx
                name: My volume type
        ValidationError:
            properties:
                message:
                    title: Message
                    type: string
                slug:
                    title: Slug
                    type: string
            type: object
            required:
            - loc
            - msg
            - type
            title: ValidationError
            example:
                message: Unauthorized
                slug: Unauthorized
        VolumeCreateRequestV1:
            properties:
                name:
                    type: string
                    maxLength: 255
                    minLength: 1
                    title: Name
                size:
                    type: integer
                    maximum: 2147483648.0
                    minimum: 10.0
                    title: Size
                    description: Gibibytes (GiB)
                type:
                    anyOf:
                    -   $ref: '#/components/schemas/IdRequest'
                    -   $ref: '#/components/schemas/Name'
                    title: Type
                backup:
                    anyOf:
                    -   $ref: '#/components/schemas/IdRequest'
                    -   $ref: '#/components/schemas/Name'
                    title: Backup
                    nullable: true
            type: object
            required:
            - name
            - size
            - type
            title: VolumeCreateRequestV1
            example:
                backup:
                    name: my_backup_name
                name: volume name
                size: 10
                type:
                    id: xxxxxxxx-xxxx-xxxx-xxxx-xxxxxxxxxxxx
        VolumeExtendRequest:
            properties:
                size:
                    type: integer
                    exclusiveMinimum: true
                    title: Size
                    description: New volume size in GB
                    minimum: 0.0
            type: object
            required:
            - size
            title: VolumeExtendRequest
            example:
                size: 20
        VolumeResponseError:
            properties:
                message:
                    title: Message
                    type: string
                slug:
                    title: Slug
                    type: string
            type: object
            required:
            - slug
            - message
            title: VolumeResponseError
            example:
                message: Unauthorized
                slug: Unauthorized
        VolumeResponseV1:
            properties:
                id:
                    type: string
                    title: Id
                name:
                    type: string
                    title: Name
                size:
                    type: integer
                    title: Size
                status:
                    $ref: '#/components/schemas/VolumeStatusV1'
                state:
                    $ref: '#/components/schemas/VolumeStateV1'
                created_at:
                    anyOf:
                    -   type: string
                    -   type: string
                        format: date-time
                    title: Created At
                    example: '2022-01-01T00:00:10Z'
                updated_at:
                    anyOf:
                    -   type: string
                    -   type: string
                        format: date-time
                    title: Updated At
                    example: '2022-01-01T00:00:10Z'
                type:
                    anyOf:
                    -   $ref: '#/components/schemas/IdRequest'
                    -   $ref: '#/components/schemas/VolumeTypeResponse'
                    title: Type
                error:
                    nullable: true
                    $ref: '#/components/schemas/VolumeResponseError'
                attachment:
                    nullable: true
                    $ref: '#/components/schemas/AttachmentResponse'
            type: object
            required:
            - id
            - name
            - size
            - status
            - state
            - created_at
            - updated_at
            - type
            title: VolumeResponseV1
            example:
                attachment:
                    attached_at: '2022-01-01T00:00:10Z'
                    device: /dev/vdb
                    instance:
                        created_at: '2022-01-01T00:00:10Z'
                        id: xxxxxxxx-xxxx-xxxx-xxxx-xxxxxxxxxxxx
                        name: machine name
                        state: running
                        status: completed
                        updated_at: '2022-01-01T00:00:10Z'
                created_at: '2022-01-01T00:00:10Z'
                error:
                    message: You have reached the limit of allowed disks. Please,
                        remove unused disks or contact support to increase your quota.
                    slug: creating_error_quota
                id: xxxxxxxx-xxxx-xxxx-xxxx-xxxxxxxxxxxx
                name: volume name
                size: 10
                state: in-use
                status: completed
                type:
                    id: xxxxxxxx-xxxx-xxxx-xxxx-xxxxxxxxxxxx
                updated_at: '2022-01-01T00:00:10Z'
        VolumeRetypeRequest:
            properties:
                new_type:
                    anyOf:
                    -   $ref: '#/components/schemas/IdRequest'
                    -   $ref: '#/components/schemas/Name'
                    title: New Type
            type: object
            required:
            - new_type
            title: VolumeRetypeRequest
            example:
                new_type:
                    id: xxxxxxxx-xxxx-xxxx-xxxx-xxxxxxxxxxxx
        VolumeStateV1:
            type: string
            enum:
            - new
            - available
            - in-use
            - deleted
            - legacy
            title: VolumeStateV1
        VolumeStatusV1:
            type: string
            enum:
            - provisioning
            - creating
            - creating_error
            - creating_error_quota
            - completed
            - extend_pending
            - extending
            - extend_error
            - extend_error_quota
            - attaching_pending
            - attaching_error
            - attaching
            - detaching_pending
            - detaching_error
            - detaching
            - retype_pending
            - retyping
            - retype_error
            - retype_error_quota
            - deleting_pending
            - deleting
            - deleted
            - deleted_error
            title: VolumeStatusV1
        VolumeTypeResponse:
            properties:
                iops:
                    $ref: '#/components/schemas/VolumeTypeSpec'
                id:
                    type: string
                    title: Id
                name:
                    type: string
                    title: Name
                disk_type:
                    $ref: '#/components/schemas/DiskType'
                status:
                    $ref: '#/components/schemas/VolumeTypeStatus'
            type: object
            required:
            - iops
            - id
            - name
            - disk_type
            - status
            title: VolumeTypeResponse
            example:
                disk_type: nvme
                id: xxxxxxxx-xxxx-xxxx-xxxx-xxxxxxxxxxxx
                iops:
                    read: 1000
                    write: 1000
                name: my_volume_type
                status: active
        VolumeTypeSpec:
            properties:
                read:
                    type: integer
                    title: Read
                write:
                    type: integer
                    title: Write
            type: object
            required:
            - read
            - write
            title: VolumeTypeSpec
        VolumeTypeStatus:
            type: string
            enum:
            - active
            - deprecated
            - deleted
            title: VolumeTypeStatus
        VolumesResponseV1:
            properties:
                volumes:
                    items:
                        $ref: '#/components/schemas/VolumeResponseV1'
                    type: array
                    title: Volumes
            type: object
            required:
            - volumes
            title: VolumesResponseV1
            example:
                volumes:
                -   attachment:
                        attached_at: '2022-01-01T00:00:10Z'
                        device: /dev/vdb
                        instance:
                            created_at: '2022-01-01T00:00:10Z'
                            id: xxxxxxxx-xxxx-xxxx-xxxx-xxxxxxxxxxxx
                            name: machine name
                            state: running
                            status: completed
                            updated_at: '2022-01-01T00:00:10Z'
                    created_at: '2022-01-01T00:00:10Z'
                    error:
                        message: You have reached the limit of allowed disks. Please,
                            remove unused disks or contact support to increase your
                            quota.
                        slug: creating_error_quota
                    id: xxxxxxxx-xxxx-xxxx-xxxx-xxxxxxxxxxxx
                    name: volume name
                    size: 10
                    state: in-use
                    status: completed
                    type:
                        id: xxxxxxxx-xxxx-xxxx-xxxx-xxxxxxxxxxxx
                    updated_at: '2022-01-01T00:00:10Z'
tags:
-   name: volumes
    description: Operations with volumes, including create, delete, extend, retype,
        list and other actions.
-   name: volume-types
    description: Operations with volume types for volumes.
-   name: snapshots
    description: Operations with snapshots for volumes.
$id: https://block-storage.jaxyendy.com/openapi.json
servers:
-   url: https://{env}/{region}/volume
    variables:
        region:
            description: Region to reach the service
            default: br-se1
            enum:
            - br-ne-1
            - br-se1
            - br-mgl1
            x-mgc-transforms:
            -   type: translate
                allowMissing: true
                translations:
                -   from: br-ne1
                    to: br-ne-1
                -   from: br-mgl1
                    to: br-se-1
        env:
            description: Environment to use
            default: api.magalu.cloud
            enum:
            - api.magalu.cloud
            - api.pre-prod.jaxyendy.com
            x-mgc-transforms:
            -   type: translate
                translations:
                -   from: prod
                    to: api.magalu.cloud
                -   from: pre-prod
                    to: api.pre-prod.jaxyendy.com<|MERGE_RESOLUTION|>--- conflicted
+++ resolved
@@ -1766,29 +1766,17 @@
                 backups:
                 -   created_at: '2022-01-01T00:00:10Z'
                     description: my backup for testing
-<<<<<<< HEAD
-                    id: 3325e4ee-d597-4047-a8f9-6eb462794ed9
-                    name: My backup
-                    size: 10
-                    source_backup:
-                        id: 8140df0a-e155-46f7-96c9-7d61d61549df
-=======
                     id: 16a4074d-c320-456e-90e6-696ca09c2913
                     name: My backup
                     size: 10
                     source_backup:
                         id: bebc0bf1-6c46-4f27-bcf4-fd67335baf18
->>>>>>> fd7aacfb
                     state: available
                     status: completed
                     type: incremental
                     updated_at: '2022-01-01T00:00:10Z'
                     volume:
-<<<<<<< HEAD
-                        id: 3e85113a-1444-4507-b01c-445e74b5b938
-=======
                         id: 728be007-8b4b-4874-b002-9e5461ddd3fa
->>>>>>> fd7aacfb
         BackupResponse:
             properties:
                 id:
@@ -1846,29 +1834,17 @@
             example:
                 created_at: '2022-01-01T00:00:10Z'
                 description: my backup for testing
-<<<<<<< HEAD
-                id: 4918bbc5-ceb2-40fb-bc2b-5520202b716b
-                name: My backup
-                size: 10
-                source_backup:
-                    id: 13b4e844-f80a-4979-aa6b-e70099a7d90e
-=======
                 id: eff5fb84-5d20-420e-aa4c-f1bdc4b2841c
                 name: My backup
                 size: 10
                 source_backup:
                     id: 97fdf1f9-b4ef-4945-80ae-3dbfb31a20e8
->>>>>>> fd7aacfb
                 state: available
                 status: completed
                 type: incremental
                 updated_at: '2022-01-01T00:00:10Z'
                 volume:
-<<<<<<< HEAD
-                    id: 5fd08081-9628-4a0d-becc-4367633adda7
-=======
                     id: 0170dcb2-1da9-43a4-aa9f-5ffd341128be
->>>>>>> fd7aacfb
         BackupState:
             type: string
             enum:
