--- conflicted
+++ resolved
@@ -279,11 +279,6 @@
 	slices.Sort(keys)
 	for _, k := range keys {
 		propRef := schema.Properties[k]
-<<<<<<< HEAD
-		fieldName := strcase.UpperCamelCase(k)
-		// MOVE IT TO ANOTHER PLACE - PLEASE
-		fieldName = strings.Replace(fieldName, ".", "", -1)
-=======
 		fieldName := removeChars(strcase.UpperCamelCase(k), ".")
 
 		for _, f := range def.Fields {
@@ -292,7 +287,6 @@
 			}
 		}
 
->>>>>>> b63561ba
 		var fieldType string
 		fieldType, err = t.addSchemaRef(name+fieldName, propRef, slices.Contains(schema.Required, k))
 		if err != nil {
@@ -344,12 +338,6 @@
 	schema.Properties = make(map[string]*mgcSchemaPkg.SchemaRef)
 
 	for i, childRef := range schemaRefs {
-<<<<<<< HEAD
-		// if i != len(schemaRefs)-1 {
-		// 	continue
-		// }
-=======
->>>>>>> b63561ba
 		if childRef == nil || childRef.Value == nil {
 			continue
 		}
