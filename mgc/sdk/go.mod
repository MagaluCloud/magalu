module magalu.cloud/sdk

<<<<<<< HEAD
go 1.23
=======
go 1.23.0
>>>>>>> 89015c13

require (
	github.com/PaesslerAG/gval v1.2.2
	github.com/geffersonFerraz/brazilian-words-sorter v1.1.0
	github.com/getkin/kin-openapi v0.118.0
	github.com/go-openapi/jsonpointer v0.20.0
	github.com/google/uuid v1.4.0
	github.com/invopop/jsonschema v0.7.0
	github.com/invopop/yaml v0.2.0
	github.com/jedib0t/go-pretty/v6 v6.4.8
	github.com/pkg/browser v0.0.0-20210911075715-681adbf594b8
	github.com/pterm/pterm v0.12.79
	github.com/skip2/go-qrcode v0.0.0-20200617195104-da1b6568686e
	github.com/stoewer/go-strcase v1.3.0
	go.uber.org/zap v1.25.0
	golang.org/x/exp v0.0.0-20230905200255-921286631fa9
	magalu.cloud/core v0.0.0-unversioned
)

require (
	atomicgo.dev/cursor v0.2.0 // indirect
	atomicgo.dev/keyboard v0.2.9 // indirect
	atomicgo.dev/schedule v0.1.0 // indirect
	github.com/Masterminds/semver/v3 v3.2.1 // indirect
	github.com/PaesslerAG/jsonpath v0.1.1 // indirect
	github.com/containerd/console v1.0.3 // indirect
	github.com/dustin/go-humanize v1.0.1 // indirect
	github.com/fsnotify/fsnotify v1.7.0 // indirect
	github.com/go-openapi/swag v0.23.0 // indirect
	github.com/golang-jwt/jwt/v5 v5.2.0 // indirect
	github.com/gookit/color v1.5.4 // indirect
	github.com/hashicorp/hcl v1.0.0 // indirect
	github.com/iancoleman/orderedmap v0.0.0-20190318233801-ac98e3ecb4b0 // indirect
	github.com/josharian/intern v1.0.0 // indirect
	github.com/lithammer/fuzzysearch v1.1.8 // indirect
	github.com/magiconair/properties v1.8.7 // indirect
	github.com/mailru/easyjson v0.7.7 // indirect
	github.com/mattn/go-runewidth v0.0.15 // indirect
	github.com/mitchellh/mapstructure v1.5.0 // indirect
	github.com/mohae/deepcopy v0.0.0-20170929034955-c48cc78d4826 // indirect
	github.com/pelletier/go-toml/v2 v2.2.2 // indirect
	github.com/perimeterx/marshmallow v1.1.5 // indirect
	github.com/rivo/uniseg v0.4.4 // indirect
	github.com/shopspring/decimal v1.4.0 // indirect
	github.com/spf13/afero v1.11.0 // indirect
	github.com/spf13/cast v1.6.0 // indirect
	github.com/spf13/jwalterweatherman v1.1.0 // indirect
	github.com/spf13/pflag v1.0.5 // indirect
	github.com/spf13/viper v1.16.0 // indirect
	github.com/subosito/gotenv v1.6.0 // indirect
	github.com/xo/terminfo v0.0.0-20220910002029-abceb7e1c41e // indirect
	go.uber.org/multierr v1.11.0 // indirect
	golang.org/x/sync v0.7.0 // indirect
	golang.org/x/sys v0.21.0 // indirect
	golang.org/x/term v0.16.0 // indirect
	golang.org/x/text v0.16.0 // indirect
	gopkg.in/ini.v1 v1.67.0 // indirect
	gopkg.in/yaml.v3 v3.0.1 // indirect
)

replace magalu.cloud/core => ../core<|MERGE_RESOLUTION|>--- conflicted
+++ resolved
@@ -1,10 +1,6 @@
 module magalu.cloud/sdk
 
-<<<<<<< HEAD
-go 1.23
-=======
 go 1.23.0
->>>>>>> 89015c13
 
 require (
 	github.com/PaesslerAG/gval v1.2.2
