package http

import (
	"net/http"
	"os"
	"time"
)

type ClientRetryer struct {
	Transport http.RoundTripper
	attempts  int
}

func NewDefaultClientRetryer(transport http.RoundTripper) *ClientRetryer {
	return &ClientRetryer{
		Transport: transport,
		attempts:  5,
	}
}

func NewClientRetryerWithAttempts(transport http.RoundTripper, attempts int) *ClientRetryer {
	if attempts <= 0 {
		return NewDefaultClientRetryer(transport)
	}
	return &ClientRetryer{
		Transport: transport,
		attempts:  attempts,
	}
}

func (r *ClientRetryer) RoundTrip(req *http.Request) (*http.Response, error) {
	waitBeforeRetry := 100 * time.Millisecond
	var res *http.Response
	var err error
	for i := 0; i < r.attempts; i++ {
		res, err = r.Transport.RoundTrip(req)
		if err != nil {
			if os.IsTimeout(err) {
				logger().Debug("Request timeout, retrying...", "attempt", i+1, "")
				time.Sleep(waitBeforeRetry)
				waitBeforeRetry = waitBeforeRetry * 2
				continue
			}
			return res, err
		}
<<<<<<< HEAD
		if res.StatusCode >= 404 && res.StatusCode < 600 {
			logger().Debugw("Server responded with fail, retrying...", "attempt", i+1, "status code", res.StatusCode, "")
=======
		if res.StatusCode >= 400 && res.StatusCode < 600 {
			logger().Debug("Server responded with fail, retrying...", "attempt", i+1, "status code", res.StatusCode, "")
>>>>>>> 89c438f8
			time.Sleep(waitBeforeRetry)
			waitBeforeRetry = waitBeforeRetry * 2
			continue
		}
		return res, err
	}
	return res, err
}<|MERGE_RESOLUTION|>--- conflicted
+++ resolved
@@ -43,13 +43,8 @@
 			}
 			return res, err
 		}
-<<<<<<< HEAD
 		if res.StatusCode >= 404 && res.StatusCode < 600 {
-			logger().Debugw("Server responded with fail, retrying...", "attempt", i+1, "status code", res.StatusCode, "")
-=======
-		if res.StatusCode >= 400 && res.StatusCode < 600 {
 			logger().Debug("Server responded with fail, retrying...", "attempt", i+1, "status code", res.StatusCode, "")
->>>>>>> 89c438f8
 			time.Sleep(waitBeforeRetry)
 			waitBeforeRetry = waitBeforeRetry * 2
 			continue
