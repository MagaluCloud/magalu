--- conflicted
+++ resolved
@@ -1,10 +1,6 @@
 module magalu.cloud/core
 
-<<<<<<< HEAD
-go 1.23
-=======
 go 1.23.0
->>>>>>> 89015c13
 
 require (
 	github.com/Masterminds/semver/v3 v3.2.1
