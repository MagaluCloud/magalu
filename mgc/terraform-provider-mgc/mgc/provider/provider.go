package provider

import (
	"context"
	"fmt"
	"os"

	"github.com/hashicorp/terraform-plugin-framework-validators/stringvalidator"
	"github.com/hashicorp/terraform-plugin-framework/datasource"
	"github.com/hashicorp/terraform-plugin-framework/provider"
	"github.com/hashicorp/terraform-plugin-framework/provider/schema"
	"github.com/hashicorp/terraform-plugin-framework/resource"
	"github.com/hashicorp/terraform-plugin-framework/schema/validator"
	"github.com/hashicorp/terraform-plugin-framework/types"
	"github.com/hashicorp/terraform-plugin-log/tflog"
	datasources "magalu.cloud/terraform-provider-mgc/mgc/datasources"
	resources "magalu.cloud/terraform-provider-mgc/mgc/resources"
	"magalu.cloud/terraform-provider-mgc/mgc/tfutil"

	mgcSdk "magalu.cloud/sdk"
)

const providerTypeName = "mgc"

type mgcProvider struct {
	version string
	commit  string
	date    string
	sdk     *mgcSdk.Sdk
}

func (p *mgcProvider) Metadata(ctx context.Context, req provider.MetadataRequest, resp *provider.MetadataResponse) {
	resp.TypeName = providerTypeName
	resp.Version = p.version
}

func (p *mgcProvider) Schema(ctx context.Context, req provider.SchemaRequest, resp *provider.SchemaResponse) {
	resp.Schema = schema.Schema{
		Description: "Terraform Provider for Magalu Cloud",
		Attributes: map[string]schema.Attribute{
			"region": schema.StringAttribute{
				Description: "The region to use for resources. Options: br-ne1 / br-se1. Default is br-se1. Can be set with environment variable MGC_REGION.",
				Optional:    true,
				Validators: []validator.String{
					stringvalidator.OneOf("br-ne1", "br-se1", "br-mgl1"),
				},
			},
			"env": schema.StringAttribute{
				Description: "The environment to use. Options: prod / pre-prod. Default is prod. Can be set with environment variable MGC_ENV.",
				Optional:    true,
				Validators: []validator.String{
					stringvalidator.OneOf("prod", "pre-prod"),
				},
			},
			"api_key": schema.StringAttribute{
				Description: "The Magalu API Key for authentication. Can be set with environment variable MGC_API_KEY.",
				Optional:    true,
			},
			"object_storage": schema.SingleNestedAttribute{
				Description: "Configuration settings for Object Storage",
				Optional:    true,
				Attributes: map[string]schema.Attribute{
					"key_pair": schema.SingleNestedAttribute{
						Description: "Bucket Key Pair configuration",
						Optional:    true,
						Attributes: map[string]schema.Attribute{
							"key_id": schema.StringAttribute{
								Description: "The API Key ID. Can be set with environment variable MGC_OBJ_KEY_ID.",
								Required:    true,
							},
							"key_secret": schema.StringAttribute{
								Description: "The API Key Secret. Can be set with environment variable MGC_OBJ_KEY_SECRET.",
								Required:    true,
							},
						},
					},
				},
			},
		},
	}
}

func (p *mgcProvider) Configure(ctx context.Context, req provider.ConfigureRequest, resp *provider.ConfigureResponse) {
	var data tfutil.ProviderConfig
	resp.Diagnostics.Append(req.Config.Get(ctx, &data)...)
	if resp.Diagnostics.HasError() {
		tflog.Error(ctx, "fail to get configs from provider")
	}

	if data.ApiKey.ValueString() == "" {
		if apiKeyFromOS := os.Getenv("MGC_API_KEY"); apiKeyFromOS != "" {
			data.ApiKey = types.StringValue(apiKeyFromOS)
		} else {
			data.ApiKey = types.StringValue("")
		}
	}

	if data.Env.ValueString() == "" {
		if envFromOS := os.Getenv("MGC_ENV"); envFromOS != "" {
			data.Env = types.StringValue(envFromOS)
		} else {
			data.Env = types.StringValue("prod")
		}
	}

	if data.Region.ValueString() == "" {
		if regionFromOS := os.Getenv("MGC_REGION"); regionFromOS != "" {
			data.Region = types.StringValue(regionFromOS)
		} else {
			data.Region = types.StringValue("br-se1")
		}
	}

	if data.ObjectStorage == nil || (os.Getenv("MGC_OBJ_KEY_ID") != "" && os.Getenv("MGC_OBJ_KEY_SECRET") != "") {
		data.ObjectStorage = &tfutil.ObjectStorageConfig{
			ObjectKeyPair: &tfutil.KeyPair{
				KeyID:     types.StringValue(os.Getenv("MGC_OBJ_KEY_ID")),
				KeySecret: types.StringValue(os.Getenv("MGC_OBJ_KEY_SECRET")),
			},
		}
	}

	resp.DataSourceData = data
	resp.ResourceData = data
}

func (p *mgcProvider) Resources(ctx context.Context) []func() resource.Resource {
	rsrc, err := collectGroupResources(ctx, p.sdk, p.sdk.Group(), []string{providerTypeName})
	if err != nil {
		tflog.Error(ctx, fmt.Sprintf("An error occurred while generating the provider resource list: %v", err))
	}
	return append(rsrc,
		resources.NewNewNodePoolResource,
		resources.NewK8sClusterResource,
		resources.NewObjectStorageBucketsResource,
		resources.NewVirtualMachineInstancesResource,
		resources.NewVirtualMachineSnapshotsResource,
		resources.NewVolumeAttachResource,
		resources.NewBlockStorageSnapshotsResource,
		resources.NewBlockStorageVolumesResource,
		resources.NewSshKeysResource,
		resources.NewNetworkPublicIPResource,
		resources.NewNetworkVPCResource,
		resources.NewNetworkSecurityGroupsResource,
		resources.NewNetworkSecurityGroupsRulesResource,
		resources.NewNetworkVPCInterfaceResource,
		resources.NewNetworkSecurityGroupsAttachResource,
	)
<<<<<<< HEAD

	if err != nil {
		tflog.Error(ctx, fmt.Sprintf("An error occurred while generating the provider resource list: %v", err))
	}

	return rsrc
}

func collectGroupResources(
	ctx context.Context,
	sdk *mgcSdk.Sdk,
	group mgcSdk.Grouper,
	path []string,
) ([]func() resource.Resource, error) {
	debugMap := map[string]any{"path": path}
	tflog.Debug(ctx, "Collecting resources", debugMap)
	var resources []func() resource.Resource
	var create, read, update, delete, list mgcSdk.Executor
	var connectionExecs []mgcSdk.Executor
	_, err := group.VisitChildren(func(child mgcSdk.Descriptor) (run bool, err error) {
		if childGroup, ok := child.(mgcSdk.Grouper); ok {
			if slices.Contains(ignoredTFModules, childGroup.Name()) {
				return true, nil
			}

			childResources, err := collectGroupResources(ctx, sdk, childGroup, append(path, childGroup.Name()))
			if err != nil {
				return false, err
			}

			resources = append(resources, childResources...)
			return true, err
		} else if exec, ok := child.(mgcSdk.Executor); ok {
			switch exec.Name() {
			case "create":
				tflog.Debug(ctx, "found create operation", debugMap)
				create = exec
			case "get":
				tflog.Debug(ctx, "found get/read operation", debugMap)
				read = exec
			case "update":
				tflog.Debug(ctx, "found update operation", debugMap)
				update = exec
			case "delete":
				tflog.Debug(ctx, "found delete operation", debugMap)
				delete = exec
			case "list":
				tflog.Debug(ctx, "found list operation", debugMap)
				list = exec
			default:
				connectionExecs = append(connectionExecs, exec)
			}
			return true, nil
		} else {
			return false, fmt.Errorf("Unsupported descriptor child type %T", child)
		}
	})
	if err != nil || create == nil {
		return resources, err
	}

	strResourceName := strings.Join(path, "_")
	strResourceName = strings.Replace(strResourceName, "-", "_", -1)

	ignoredTFModules := []string{
		"mgc_kubernetes_nodepool",
		"mgc_object_storage_buckets",
		"mgc_virtual_machine_instances",
		"mgc_virtual_machine_snapshots",
		"mgc_block_storage_volume_attachment",
		"mgc_block_storage_snapshots",
		"mgc_block_storage_volumes",
		"mgc_kubernetes_cluster",
		"mgc_ssh_public_keys",
		"mgc_workspace",
		"mgc_virtual_machine_backups",
		"mgc_network_vpcs",
		"mgc_network_security_groups",
		"mgc_network_public_ips",
	}

	if slices.Contains(ignoredTFModules, strResourceName) {
		tflog.Debug(ctx, fmt.Sprintf("resource %q is ignored", strResourceName), debugMap)
		return resources, nil
	}

	resourceName := tfName(strResourceName)

	tflog.Debug(ctx, fmt.Sprintf("found resource %q", resourceName), debugMap)

	res, err := newMgcResource(ctx, sdk, resourceName, mgcName(group.Name()), group.Description(), create, read, update, delete, list)
	if err != nil {
		tflog.Warn(ctx, err.Error(), debugMap)
		return resources, nil
	}

	tflog.Debug(ctx, fmt.Sprintf("export resource %q", resourceName), debugMap)
	resources = append(resources, func() resource.Resource { return res })

	for _, connectionCreate := range connectionExecs {
		connectionPath := append(path, connectionCreate.Name())
		name := tfName(strings.Join(connectionPath, "_"))
		if strings.Contains(string(name), "get") {
			tflog.Debug(ctx, fmt.Sprintf("connection creation %s is a non-modifying action, it can't be turned into a resource", name))
			continue
		}

		connectionResource, err := newMgcConnectionResource(ctx, sdk, name, connectionCreate.Description(), connectionCreate, delete)
		if err != nil {
			tflog.Warn(ctx, err.Error(), debugMap)
			continue
		}

		resources = append(resources, func() resource.Resource { return connectionResource })
		tflog.Debug(ctx, fmt.Sprintf("export connection resource %q", resourceName), debugMap)
	}

	return resources, err
=======
>>>>>>> 0ab5563a
}

func (p *mgcProvider) DataSources(ctx context.Context) []func() datasource.DataSource {
	return []func() datasource.DataSource{
		datasources.NewDataSourceKubernetesClusterKubeConfig,
		datasources.NewDataSourceKubernetesCluster,
		datasources.NewDataSourceKubernetesFlavor,
		datasources.NewDataSourceKubernetesVersion,
		datasources.NewDataSourceKubernetesNodepool,
		datasources.NewDataSourceKubernetesNode,
		datasources.NewDataSourceVmMachineType,
		datasources.NewDataSourceVMIMages,
		datasources.NewDataSourceVmInstance,
		datasources.NewDataSourceVmInstances,
<<<<<<< HEAD
		datasources.NewNetworkVPCDatasource,
		datasources.NewNetworkSecurityGroupDataSource,
		datasources.NewNetworkPublicIPDataSource,
	)

	return dataSources
=======
		datasources.NewDataSourceNetworkVPC,
		datasources.NewDataSourceNetworkSecurityGroup,
		datasources.NewDataSourceNetworkVPCInterface,
		datasources.NewDataSourceNetworkVpcsSubnet,
		datasources.NewDataSourceNetworkSubnetpool,
	}
>>>>>>> 0ab5563a
}

func New(version string, commit string, date string) func() provider.Provider {
	sdk := mgcSdk.NewSdk()
	mgcSdk.SetUserAgent("MgcTF")

	return func() provider.Provider {
		return &mgcProvider{
			sdk:     sdk,
			version: version,
			commit:  commit,
			date:    date,
		}
	}
}<|MERGE_RESOLUTION|>--- conflicted
+++ resolved
@@ -146,127 +146,6 @@
 		resources.NewNetworkVPCInterfaceResource,
 		resources.NewNetworkSecurityGroupsAttachResource,
 	)
-<<<<<<< HEAD
-
-	if err != nil {
-		tflog.Error(ctx, fmt.Sprintf("An error occurred while generating the provider resource list: %v", err))
-	}
-
-	return rsrc
-}
-
-func collectGroupResources(
-	ctx context.Context,
-	sdk *mgcSdk.Sdk,
-	group mgcSdk.Grouper,
-	path []string,
-) ([]func() resource.Resource, error) {
-	debugMap := map[string]any{"path": path}
-	tflog.Debug(ctx, "Collecting resources", debugMap)
-	var resources []func() resource.Resource
-	var create, read, update, delete, list mgcSdk.Executor
-	var connectionExecs []mgcSdk.Executor
-	_, err := group.VisitChildren(func(child mgcSdk.Descriptor) (run bool, err error) {
-		if childGroup, ok := child.(mgcSdk.Grouper); ok {
-			if slices.Contains(ignoredTFModules, childGroup.Name()) {
-				return true, nil
-			}
-
-			childResources, err := collectGroupResources(ctx, sdk, childGroup, append(path, childGroup.Name()))
-			if err != nil {
-				return false, err
-			}
-
-			resources = append(resources, childResources...)
-			return true, err
-		} else if exec, ok := child.(mgcSdk.Executor); ok {
-			switch exec.Name() {
-			case "create":
-				tflog.Debug(ctx, "found create operation", debugMap)
-				create = exec
-			case "get":
-				tflog.Debug(ctx, "found get/read operation", debugMap)
-				read = exec
-			case "update":
-				tflog.Debug(ctx, "found update operation", debugMap)
-				update = exec
-			case "delete":
-				tflog.Debug(ctx, "found delete operation", debugMap)
-				delete = exec
-			case "list":
-				tflog.Debug(ctx, "found list operation", debugMap)
-				list = exec
-			default:
-				connectionExecs = append(connectionExecs, exec)
-			}
-			return true, nil
-		} else {
-			return false, fmt.Errorf("Unsupported descriptor child type %T", child)
-		}
-	})
-	if err != nil || create == nil {
-		return resources, err
-	}
-
-	strResourceName := strings.Join(path, "_")
-	strResourceName = strings.Replace(strResourceName, "-", "_", -1)
-
-	ignoredTFModules := []string{
-		"mgc_kubernetes_nodepool",
-		"mgc_object_storage_buckets",
-		"mgc_virtual_machine_instances",
-		"mgc_virtual_machine_snapshots",
-		"mgc_block_storage_volume_attachment",
-		"mgc_block_storage_snapshots",
-		"mgc_block_storage_volumes",
-		"mgc_kubernetes_cluster",
-		"mgc_ssh_public_keys",
-		"mgc_workspace",
-		"mgc_virtual_machine_backups",
-		"mgc_network_vpcs",
-		"mgc_network_security_groups",
-		"mgc_network_public_ips",
-	}
-
-	if slices.Contains(ignoredTFModules, strResourceName) {
-		tflog.Debug(ctx, fmt.Sprintf("resource %q is ignored", strResourceName), debugMap)
-		return resources, nil
-	}
-
-	resourceName := tfName(strResourceName)
-
-	tflog.Debug(ctx, fmt.Sprintf("found resource %q", resourceName), debugMap)
-
-	res, err := newMgcResource(ctx, sdk, resourceName, mgcName(group.Name()), group.Description(), create, read, update, delete, list)
-	if err != nil {
-		tflog.Warn(ctx, err.Error(), debugMap)
-		return resources, nil
-	}
-
-	tflog.Debug(ctx, fmt.Sprintf("export resource %q", resourceName), debugMap)
-	resources = append(resources, func() resource.Resource { return res })
-
-	for _, connectionCreate := range connectionExecs {
-		connectionPath := append(path, connectionCreate.Name())
-		name := tfName(strings.Join(connectionPath, "_"))
-		if strings.Contains(string(name), "get") {
-			tflog.Debug(ctx, fmt.Sprintf("connection creation %s is a non-modifying action, it can't be turned into a resource", name))
-			continue
-		}
-
-		connectionResource, err := newMgcConnectionResource(ctx, sdk, name, connectionCreate.Description(), connectionCreate, delete)
-		if err != nil {
-			tflog.Warn(ctx, err.Error(), debugMap)
-			continue
-		}
-
-		resources = append(resources, func() resource.Resource { return connectionResource })
-		tflog.Debug(ctx, fmt.Sprintf("export connection resource %q", resourceName), debugMap)
-	}
-
-	return resources, err
-=======
->>>>>>> 0ab5563a
 }
 
 func (p *mgcProvider) DataSources(ctx context.Context) []func() datasource.DataSource {
@@ -281,21 +160,13 @@
 		datasources.NewDataSourceVMIMages,
 		datasources.NewDataSourceVmInstance,
 		datasources.NewDataSourceVmInstances,
-<<<<<<< HEAD
-		datasources.NewNetworkVPCDatasource,
-		datasources.NewNetworkSecurityGroupDataSource,
-		datasources.NewNetworkPublicIPDataSource,
-	)
-
-	return dataSources
-=======
 		datasources.NewDataSourceNetworkVPC,
 		datasources.NewDataSourceNetworkSecurityGroup,
 		datasources.NewDataSourceNetworkVPCInterface,
 		datasources.NewDataSourceNetworkVpcsSubnet,
 		datasources.NewDataSourceNetworkSubnetpool,
+		datasources.NewNetworkPublicIPDataSource,
 	}
->>>>>>> 0ab5563a
 }
 
 func New(version string, commit string, date string) func() provider.Provider {
