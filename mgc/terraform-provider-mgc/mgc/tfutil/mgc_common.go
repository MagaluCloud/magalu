--- conflicted
+++ resolved
@@ -1,13 +1,10 @@
 package tfutil
 
 import (
-<<<<<<< HEAD
+  "fmt"
+  
 	"github.com/hashicorp/terraform-plugin-framework/datasource"
 	"github.com/hashicorp/terraform-plugin-framework/resource"
-=======
-	"fmt"
-
->>>>>>> 2eb3cc89
 	"github.com/hashicorp/terraform-plugin-framework/types"
 )
 
@@ -36,7 +33,7 @@
 	return &int64Val
 }
 
-<<<<<<< HEAD
+
 type ResponseFrom interface {
 	resource.ConfigureResponse | datasource.ConfigureResponse
 }
@@ -51,7 +48,8 @@
 	case *datasource.ConfigureResponse:
 		tp.Diagnostics.AddWarning(title, text)
 	}
-=======
+}
+
 func SdkParamValueToString(v any) string {
 	if v == nil {
 		return ""
@@ -85,5 +83,4 @@
 	}
 
 	return ""
->>>>>>> 2eb3cc89
 }