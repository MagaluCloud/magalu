--- conflicted
+++ resolved
@@ -66,6 +66,11 @@
   vpc_id = "9dd2d30e-565d-42ce-a0a3-f2de1c473fed"
 }
 
+resource "mgc_network_vpcs_interfaces" "pip_interface" {
+  name   = "pip-interface"
+  vpc_id = "9dd2d30e-565d-42ce-a0a3-f2de1c473fed"
+}
+
 # Security Group Attachment
 resource "mgc_network_security_groups_attach" "primary_sg_attachment" {
   security_group_id = mgc_network_security_groups.primary_sg.id
@@ -107,15 +112,12 @@
   interface_id = mgc_network_vpcs_interfaces.pip_interface.id
 }
 
-<<<<<<< HEAD
 #Subnetpools
 resource "mgc_network_subnetpools_book_cidr" "book_subnetpool" {
   cidr = "172.18.0.199/32"
   subnet_pool_id   = "0290a302-77b4-4315-801c-087c7b96867b"
 }
 
-=======
->>>>>>> d7cb5bdf
 # Outputs
 output "primary_security_group_data" {
   value = data.mgc_network_security_group.primary_sg_data
@@ -139,4 +141,9 @@
 
 output "datasource_public_ip_id" {
   value = data.mgc_network_public_ip.example
+}
+
+
+output "datasource_public_ip_id" {
+  value = data.mgc_network_public_ip.example
 }