/*
Executor: list

# Summary

# List Ports

# Description

# List VPC ports

Version: 1.126.1

import "magalu.cloud/lib/products/network/vpcs/ports"
*/
package ports

import (
	mgcCore "magalu.cloud/core"
	mgcHelpers "magalu.cloud/lib/helpers"
)

type ListParameters struct {
	Limit      *int                      `json:"_limit,omitempty"`
	Offset     *int                      `json:"_offset,omitempty"`
	Detailed   *bool                     `json:"detailed,omitempty"`
	PortIdList *ListParametersPortIdList `json:"port_id_list,omitempty"`
	VpcId      string                    `json:"vpc_id"`
}

type ListParametersPortIdList []string

type ListConfigs struct {
	Env       *string `json:"env,omitempty"`
	Region    *string `json:"region,omitempty"`
	ServerUrl *string `json:"serverUrl,omitempty"`
}

<<<<<<< HEAD
// any of: ListResult0, ListResult1
type ListResult struct {
	ListResult0 `json:",squash"` // nolint
	ListResult1 `json:",squash"` // nolint
}

type ListResult0 struct {
	PortsSimplified ListResult0PortsSimplified `json:"ports_simplified"`
}

type ListResult0PortsSimplifiedItem struct {
	Id        *string                                  `json:"id,omitempty"`
	IpAddress *ListResult0PortsSimplifiedItemIpAddress `json:"ip_address,omitempty"`
}

type ListResult0PortsSimplifiedItemIpAddressItem struct {
	IpAddress string `json:"ip_address"`
	SubnetId  string `json:"subnet_id"`
}

type ListResult0PortsSimplifiedItemIpAddress []ListResult0PortsSimplifiedItemIpAddressItem

type ListResult0PortsSimplified []ListResult0PortsSimplifiedItem

type ListResult1 struct {
	Ports ListResult1Ports `json:"ports"`
=======
// any of: ListResult
type ListResult struct {
	Ports           *ListResultPorts          `json:"ports,omitempty"`
	PortsSimplified ListResultPortsSimplified `json:"ports_simplified"`
}

type ListResultPortsItem struct {
	CreatedAt             *string                            `json:"created_at,omitempty"`
	Description           *string                            `json:"description,omitempty"`
	Id                    *string                            `json:"id,omitempty"`
	IpAddress             *ListResultPortsItemIpAddress      `json:"ip_address,omitempty"`
	IsAdminStateUp        *bool                              `json:"is_admin_state_up,omitempty"`
	IsPortSecurityEnabled *bool                              `json:"is_port_security_enabled,omitempty"`
	Name                  *string                            `json:"name,omitempty"`
	PublicIp              *ListResultPortsItemPublicIp       `json:"public_ip,omitempty"`
	SecurityGroups        *ListResultPortsItemSecurityGroups `json:"security_groups,omitempty"`
	Updated               *string                            `json:"updated,omitempty"`
	VpcId                 *string                            `json:"vpc_id,omitempty"`
>>>>>>> b63561ba
}

type ListResultPortsItemIpAddressItem struct {
	IpAddress string `json:"ip_address"`
	SubnetId  string `json:"subnet_id"`
}

type ListResultPortsItemIpAddress []ListResultPortsItemIpAddressItem

type ListResultPortsItemPublicIpItem struct {
	PublicIp   *string `json:"public_ip,omitempty"`
	PublicIpId *string `json:"public_ip_id,omitempty"`
}

type ListResultPortsItemPublicIp []ListResultPortsItemPublicIpItem

type ListResultPortsItemSecurityGroups []string

type ListResultPorts []ListResultPortsItem

type ListResultPortsSimplifiedItem struct {
	Id        *string                                 `json:"id,omitempty"`
	IpAddress *ListResultPortsSimplifiedItemIpAddress `json:"ip_address,omitempty"`
}

type ListResultPortsSimplifiedItemIpAddressItem struct {
	IpAddress string `json:"ip_address"`
	SubnetId  string `json:"subnet_id"`
}

type ListResultPortsSimplifiedItemIpAddress []ListResultPortsSimplifiedItemIpAddressItem

type ListResultPortsSimplified []ListResultPortsSimplifiedItem

func (s *service) List(
	parameters ListParameters,
	configs ListConfigs,
) (
	result ListResult,
	err error,
) {
	exec, ctx, err := mgcHelpers.PrepareExecutor("List", mgcCore.RefPath("/network/vpcs/ports/list"), s.client, s.ctx)
	if err != nil {
		return
	}

	var p mgcCore.Parameters
	if p, err = mgcHelpers.ConvertParameters[ListParameters](parameters); err != nil {
		return
	}

	var c mgcCore.Configs
	if c, err = mgcHelpers.ConvertConfigs[ListConfigs](configs); err != nil {
		return
	}

	r, err := exec.Execute(ctx, p, c)
	if err != nil {
		return
	}
	return mgcHelpers.ConvertResult[ListResult](r)
}

// TODO: links
// TODO: related<|MERGE_RESOLUTION|>--- conflicted
+++ resolved
@@ -36,34 +36,6 @@
 	ServerUrl *string `json:"serverUrl,omitempty"`
 }
 
-<<<<<<< HEAD
-// any of: ListResult0, ListResult1
-type ListResult struct {
-	ListResult0 `json:",squash"` // nolint
-	ListResult1 `json:",squash"` // nolint
-}
-
-type ListResult0 struct {
-	PortsSimplified ListResult0PortsSimplified `json:"ports_simplified"`
-}
-
-type ListResult0PortsSimplifiedItem struct {
-	Id        *string                                  `json:"id,omitempty"`
-	IpAddress *ListResult0PortsSimplifiedItemIpAddress `json:"ip_address,omitempty"`
-}
-
-type ListResult0PortsSimplifiedItemIpAddressItem struct {
-	IpAddress string `json:"ip_address"`
-	SubnetId  string `json:"subnet_id"`
-}
-
-type ListResult0PortsSimplifiedItemIpAddress []ListResult0PortsSimplifiedItemIpAddressItem
-
-type ListResult0PortsSimplified []ListResult0PortsSimplifiedItem
-
-type ListResult1 struct {
-	Ports ListResult1Ports `json:"ports"`
-=======
 // any of: ListResult
 type ListResult struct {
 	Ports           *ListResultPorts          `json:"ports,omitempty"`
@@ -82,7 +54,6 @@
 	SecurityGroups        *ListResultPortsItemSecurityGroups `json:"security_groups,omitempty"`
 	Updated               *string                            `json:"updated,omitempty"`
 	VpcId                 *string                            `json:"vpc_id,omitempty"`
->>>>>>> b63561ba
 }
 
 type ListResultPortsItemIpAddressItem struct {
