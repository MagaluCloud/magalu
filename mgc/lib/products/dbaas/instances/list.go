--- conflicted
+++ resolved
@@ -25,10 +25,6 @@
 	Limit         *int    `json:"_limit,omitempty"`
 	Offset        *int    `json:"_offset,omitempty"`
 	EngineId      *string `json:"engine_id,omitempty"`
-<<<<<<< HEAD
-	Exchange      *string `json:"exchange,omitempty"`
-=======
->>>>>>> b63561ba
 	Status        *string `json:"status,omitempty"`
 	Volumesize    *int    `json:"volume.size,omitempty"`
 	VolumesizeGt  *int    `json:"volume.size__gt,omitempty"`
