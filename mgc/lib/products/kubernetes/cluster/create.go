--- conflicted
+++ resolved
@@ -26,12 +26,9 @@
 	EnabledServerGroup *bool                     `json:"enabled_server_group,omitempty"`
 	Name               string                    `json:"name"`
 	NodePools          CreateParametersNodePools `json:"node_pools"`
-<<<<<<< HEAD
 	Version            *string                   `json:"version,omitempty"`
-=======
-	Version            string                    `json:"version,omitempty"`
-	Zone               string                    `json:"zone,omitempty"`
->>>>>>> 43609527
+	Zone               *string                   `json:"zone,omitempty"`
+
 }
 
 // Object of the node pool request
