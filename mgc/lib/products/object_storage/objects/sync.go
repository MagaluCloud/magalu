--- conflicted
+++ resolved
@@ -7,11 +7,7 @@
 
 # Description
 
-<<<<<<< HEAD
-This command uploads any file from the local path to the bucket if it is not already present or has changed.
-=======
 This command uploads any file from the local path to the bucket if it is not already present or has modified time changed.
->>>>>>> eb1caf59
 
 import "magalu.cloud/lib/products/object_storage/objects"
 */
