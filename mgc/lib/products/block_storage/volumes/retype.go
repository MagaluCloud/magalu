/*
Executor: retype

# Summary

# Retype a Volume

# Description

Change the Volume Type of an existing Volume for the currently

	authenticated tenant.

The Volume retype will be completed when the Volume status returns to

	"completed".

#### Rules
- The Volume state must be "available".
- The Volume status must be "completed" or "retype_error".
- The new Volume Type must belong to the same region as the Volume.

#### Notes
  - Utilize the **block-storage volume list** command to retrieve a list of all
    Volumes and obtain the ID of the Volume you want to retype.
  - Utilize the **block-storage volume-types list** command to retrieve a list of
    all Volume Types and obtain the ID of the Volume Type you want to use.

Version: v1

import "magalu.cloud/lib/products/block_storage/volumes"
*/
package volumes

import (
	mgcCore "magalu.cloud/core"
	mgcHelpers "magalu.cloud/lib/helpers"
)

type RetypeParameters struct {
	Id      string                  `json:"id"`
	NewType RetypeParametersNewType `json:"new_type"`
}

<<<<<<< HEAD
// any of: RetypeParametersNewType0, RetypeParametersNewType1
type RetypeParametersNewType struct {
	RetypeParametersNewType0 `json:",squash"` // nolint
	RetypeParametersNewType1 `json:",squash"` // nolint
}

type RetypeParametersNewType0 struct {
	Id string `json:"id"`
}

type RetypeParametersNewType1 struct {
	Name string `json:"name"`
=======
// any of: RetypeParametersNewType
type RetypeParametersNewType struct {
	DiskType *string                      `json:"disk_type,omitempty"`
	Id       string                       `json:"id"`
	Iops     *RetypeParametersNewTypeIops `json:"iops,omitempty"`
	Name     *string                      `json:"name,omitempty"`
	Status   *string                      `json:"status,omitempty"`
}

type RetypeParametersNewTypeIops struct {
	Read  int `json:"read"`
	Write int `json:"write"`
>>>>>>> b63561ba
}

type RetypeConfigs struct {
	Env       *string `json:"env,omitempty"`
	Region    *string `json:"region,omitempty"`
	ServerUrl *string `json:"serverUrl,omitempty"`
}

func (s *service) Retype(
	parameters RetypeParameters,
	configs RetypeConfigs,
) (
	err error,
) {
	exec, ctx, err := mgcHelpers.PrepareExecutor("Retype", mgcCore.RefPath("/block-storage/volumes/retype"), s.client, s.ctx)
	if err != nil {
		return
	}

	var p mgcCore.Parameters
	if p, err = mgcHelpers.ConvertParameters[RetypeParameters](parameters); err != nil {
		return
	}

	var c mgcCore.Configs
	if c, err = mgcHelpers.ConvertConfigs[RetypeConfigs](configs); err != nil {
		return
	}

	_, err = exec.Execute(ctx, p, c)
	return
}

// TODO: links
// TODO: related<|MERGE_RESOLUTION|>--- conflicted
+++ resolved
@@ -42,20 +42,6 @@
 	NewType RetypeParametersNewType `json:"new_type"`
 }
 
-<<<<<<< HEAD
-// any of: RetypeParametersNewType0, RetypeParametersNewType1
-type RetypeParametersNewType struct {
-	RetypeParametersNewType0 `json:",squash"` // nolint
-	RetypeParametersNewType1 `json:",squash"` // nolint
-}
-
-type RetypeParametersNewType0 struct {
-	Id string `json:"id"`
-}
-
-type RetypeParametersNewType1 struct {
-	Name string `json:"name"`
-=======
 // any of: RetypeParametersNewType
 type RetypeParametersNewType struct {
 	DiskType *string                      `json:"disk_type,omitempty"`
@@ -68,7 +54,6 @@
 type RetypeParametersNewTypeIops struct {
 	Read  int `json:"read"`
 	Write int `json:"write"`
->>>>>>> b63561ba
 }
 
 type RetypeConfigs struct {
