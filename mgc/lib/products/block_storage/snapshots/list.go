--- conflicted
+++ resolved
@@ -55,22 +55,8 @@
 	Volume      ListResultSnapshotsItemVolume `json:"volume"`
 }
 
-<<<<<<< HEAD
-// any of: ListResultSnapshotsItemVolume0, ListResultSnapshotsItemVolume1
-type ListResultSnapshotsItemVolume struct {
-	ListResultSnapshotsItemVolume0 `json:",squash"` // nolint
-	ListResultSnapshotsItemVolume1 `json:",squash"` // nolint
-}
-
-type ListResultSnapshotsItemVolume0 struct {
-	Id string `json:"id"`
-}
-
-type ListResultSnapshotsItemVolume1 struct {
-=======
 // any of: ListResultSnapshotsItemVolume
 type ListResultSnapshotsItemVolume struct {
->>>>>>> b63561ba
 	Id   string                             `json:"id"`
 	Name *string                            `json:"name,omitempty"`
 	Size *int                               `json:"size,omitempty"`
