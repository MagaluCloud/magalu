/*
Executor: get

# Summary

# Retrieve the details of a snapshot

# Description

Retrieve details of a Snapshot for the currently authenticated tenant.

#### Notes
  - Use the **expand** argument to obtain additional details about the Volume
    used to create the Snapshot.
  - Utilize the **block-storage snapshots list** command to retrieve a list of
    all Snapshots and obtain the ID of the Snapshot for which you want to retrieve
    details.

Version: v1

import "magalu.cloud/lib/products/block_storage/snapshots"
*/
package snapshots

import (
	mgcCore "magalu.cloud/core"
	mgcHelpers "magalu.cloud/lib/helpers"
)

type GetParameters struct {
	Expand *GetParametersExpand `json:"expand,omitempty"`
	Id     string               `json:"id"`
}

type GetParametersExpand []string

type GetConfigs struct {
	Env       *string `json:"env,omitempty"`
	Region    *string `json:"region,omitempty"`
	ServerUrl *string `json:"serverUrl,omitempty"`
}

type GetResult struct {
	CreatedAt   string          `json:"created_at"`
	Description *string         `json:"description"`
	Id          string          `json:"id"`
	Name        string          `json:"name"`
	Size        int             `json:"size"`
	State       string          `json:"state"`
	Status      string          `json:"status"`
	UpdatedAt   string          `json:"updated_at"`
	Volume      GetResultVolume `json:"volume"`
}

<<<<<<< HEAD
// any of: GetResultVolume0, GetResultVolume1
type GetResultVolume struct {
	GetResultVolume0 `json:",squash"` // nolint
	GetResultVolume1 `json:",squash"` // nolint
}

type GetResultVolume0 struct {
	Id string `json:"id"`
}

type GetResultVolume1 struct {
=======
// any of: GetResultVolume
type GetResultVolume struct {
>>>>>>> b63561ba
	Id   string               `json:"id"`
	Name *string              `json:"name,omitempty"`
	Size *int                 `json:"size,omitempty"`
	Type *GetResultVolumeType `json:"type,omitempty"`
}

type GetResultVolumeType struct {
	Id   string `json:"id"`
	Name string `json:"name"`
}

func (s *service) Get(
	parameters GetParameters,
	configs GetConfigs,
) (
	result GetResult,
	err error,
) {
	exec, ctx, err := mgcHelpers.PrepareExecutor("Get", mgcCore.RefPath("/block-storage/snapshots/get"), s.client, s.ctx)
	if err != nil {
		return
	}

	var p mgcCore.Parameters
	if p, err = mgcHelpers.ConvertParameters[GetParameters](parameters); err != nil {
		return
	}

	var c mgcCore.Configs
	if c, err = mgcHelpers.ConvertConfigs[GetConfigs](configs); err != nil {
		return
	}

	r, err := exec.Execute(ctx, p, c)
	if err != nil {
		return
	}
	return mgcHelpers.ConvertResult[GetResult](r)
}

func (s *service) GetUntilTermination(
	parameters GetParameters,
	configs GetConfigs,
) (
	result GetResult,
	err error,
) {
	e, ctx, err := mgcHelpers.PrepareExecutor("Get", mgcCore.RefPath("/block-storage/snapshots/get"), s.client, s.ctx)
	if err != nil {
		return
	}

	exec, ok := e.(mgcCore.TerminatorExecutor)
	if !ok {
		// Not expected, but let's fallback
		return s.Get(
			parameters,
			configs,
		)
	}

	var p mgcCore.Parameters
	if p, err = mgcHelpers.ConvertParameters[GetParameters](parameters); err != nil {
		return
	}

	var c mgcCore.Configs
	if c, err = mgcHelpers.ConvertConfigs[GetConfigs](configs); err != nil {
		return
	}

	r, err := exec.ExecuteUntilTermination(ctx, p, c)
	if err != nil {
		return
	}
	return mgcHelpers.ConvertResult[GetResult](r)
}

// TODO: links
// TODO: related<|MERGE_RESOLUTION|>--- conflicted
+++ resolved
@@ -52,22 +52,8 @@
 	Volume      GetResultVolume `json:"volume"`
 }
 
-<<<<<<< HEAD
-// any of: GetResultVolume0, GetResultVolume1
-type GetResultVolume struct {
-	GetResultVolume0 `json:",squash"` // nolint
-	GetResultVolume1 `json:",squash"` // nolint
-}
-
-type GetResultVolume0 struct {
-	Id string `json:"id"`
-}
-
-type GetResultVolume1 struct {
-=======
 // any of: GetResultVolume
 type GetResultVolume struct {
->>>>>>> b63561ba
 	Id   string               `json:"id"`
 	Name *string              `json:"name,omitempty"`
 	Size *int                 `json:"size,omitempty"`
