--- conflicted
+++ resolved
@@ -60,66 +60,13 @@
 	Slug    string `json:"slug"`
 }
 
-<<<<<<< HEAD
-// any of: ListResultInstancesItemImage0, ListResultInstancesItemImage1
-type ListResultInstancesItemImage struct {
-	ListResultInstancesItemImage0 `json:",squash"` // nolint
-	ListResultInstancesItemImage1 `json:",squash"` // nolint
-}
-
-type ListResultInstancesItemImage0 struct {
-	Id string `json:"id"`
-}
-
-type ListResultInstancesItemImage1 struct {
-=======
 // any of: ListResultInstancesItemImage
 type ListResultInstancesItemImage struct {
->>>>>>> b63561ba
 	Id       string  `json:"id"`
 	Name     *string `json:"name,omitempty"`
 	Platform *string `json:"platform,omitempty"`
 }
 
-<<<<<<< HEAD
-// any of: ListResultInstancesItemMachineType0, ListResultInstancesItemMachineType1
-type ListResultInstancesItemMachineType struct {
-	ListResultInstancesItemMachineType0 `json:",squash"` // nolint
-	ListResultInstancesItemMachineType1 `json:",squash"` // nolint
-}
-
-type ListResultInstancesItemMachineType0 struct {
-	Id string `json:"id"`
-}
-
-type ListResultInstancesItemMachineType1 struct {
-	Disk  int    `json:"disk"`
-	Id    string `json:"id"`
-	Name  string `json:"name"`
-	Ram   int    `json:"ram"`
-	Vcpus int    `json:"vcpus"`
-}
-
-// any of: ListResultInstancesItemNetwork0, ListResultInstancesItemNetwork1
-type ListResultInstancesItemNetwork struct {
-	ListResultInstancesItemNetwork0 `json:",squash"` // nolint
-	ListResultInstancesItemNetwork1 `json:",squash"` // nolint
-}
-
-type ListResultInstancesItemNetwork0 struct {
-	Ports ListResultInstancesItemNetwork0Ports `json:"ports"`
-}
-
-type ListResultInstancesItemNetwork0PortsItem struct {
-	Id string `json:"id"`
-}
-
-type ListResultInstancesItemNetwork0Ports []ListResultInstancesItemNetwork0PortsItem
-
-type ListResultInstancesItemNetwork1 struct {
-	Ports *ListResultInstancesItemNetwork1Ports `json:"ports,omitempty"`
-	Vpc   *ListResultInstancesItemNetwork1Vpc   `json:"vpc,omitempty"`
-=======
 // any of: ListResultInstancesItemMachineType
 type ListResultInstancesItemMachineType struct {
 	Disk  *int    `json:"disk,omitempty"`
@@ -133,7 +80,6 @@
 type ListResultInstancesItemNetwork struct {
 	Ports *ListResultInstancesItemNetworkPorts `json:"ports"`
 	Vpc   *ListResultInstancesItemNetworkVpc   `json:"vpc,omitempty"`
->>>>>>> b63561ba
 }
 
 type ListResultInstancesItemNetworkPortsItem struct {
