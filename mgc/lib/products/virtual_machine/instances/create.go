--- conflicted
+++ resolved
@@ -30,26 +30,6 @@
 	UserData         *string                     `json:"user_data,omitempty"`
 }
 
-<<<<<<< HEAD
-// any of: CreateParametersImage0, CreateParametersImage1
-type CreateParametersImage struct {
-	CreateParametersImage0 `json:",squash"` // nolint
-	CreateParametersImage1 `json:",squash"` // nolint
-}
-
-type CreateParametersImage0 struct {
-	Id string `json:"id"`
-}
-
-type CreateParametersImage1 struct {
-	Name string `json:"name"`
-}
-
-// any of: CreateParametersImage0, CreateParametersImage1
-type CreateParametersMachineType struct {
-	CreateParametersImage0 `json:",squash"` // nolint
-	CreateParametersImage1 `json:",squash"` // nolint
-=======
 // any of: CreateParametersImage
 type CreateParametersImage struct {
 	Id   string  `json:"id"`
@@ -60,7 +40,6 @@
 type CreateParametersMachineType struct {
 	Id   string  `json:"id"`
 	Name *string `json:"name,omitempty"`
->>>>>>> b63561ba
 }
 
 type CreateParametersNetwork struct {
@@ -69,22 +48,11 @@
 	Vpc               *CreateParametersNetworkVpc       `json:"vpc,omitempty"`
 }
 
-<<<<<<< HEAD
-// any of: CreateParametersImage0, CreateParametersNetworkInterface1
-type CreateParametersNetworkInterface struct {
-	CreateParametersImage0            `json:",squash"` // nolint
-	CreateParametersNetworkInterface1 `json:",squash"` // nolint
-}
-
-type CreateParametersNetworkInterface1 struct {
-	SecurityGroups *CreateParametersNetworkInterface1SecurityGroups `json:"security_groups,omitempty"`
-=======
 // any of: CreateParametersNetworkInterface
 type CreateParametersNetworkInterface struct {
 	Id             string                                          `json:"id"`
 	Name           *string                                         `json:"name,omitempty"`
 	SecurityGroups *CreateParametersNetworkInterfaceSecurityGroups `json:"security_groups,omitempty"`
->>>>>>> b63561ba
 }
 
 type CreateParametersNetworkInterfaceSecurityGroupsItem struct {
@@ -93,18 +61,11 @@
 
 type CreateParametersNetworkInterfaceSecurityGroups []CreateParametersNetworkInterfaceSecurityGroupsItem
 
-<<<<<<< HEAD
-// any of: CreateParametersImage0, CreateParametersImage1
-type CreateParametersNetworkVpc struct {
-	CreateParametersImage0 `json:",squash"` // nolint
-	CreateParametersImage1 `json:",squash"` // nolint
-=======
 // any of: CreateParametersNetworkVpc
 type CreateParametersNetworkVpc struct {
 	Id             string                                          `json:"id"`
 	Name           *string                                         `json:"name,omitempty"`
 	SecurityGroups *CreateParametersNetworkInterfaceSecurityGroups `json:"security_groups,omitempty"`
->>>>>>> b63561ba
 }
 
 type CreateConfigs struct {
