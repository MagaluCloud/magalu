/*
Executor: restore

# Summary

# Restore a snapshot to a virtual machine

# Description

Restore a snapshot of a Virtual Machine with the current tenant which is logged in. </br>
A Snapshot is ready for restore when it's in available state.

#### Notes
- You can verify the state of snapshot using the snapshot list command.
- Use machine-types list to see all machine types available.

#### Rules
- To restore a snapshot  you have to inform the new virtual machine information.
- You can choose a machine-type that has a disk equal or larger
than the original virtual machine type.

Version: v1

import "magalu.cloud/lib/products/virtual_machine/snapshots"
*/
package snapshots

import (
	mgcCore "magalu.cloud/core"
	mgcHelpers "magalu.cloud/lib/helpers"
)

type RestoreParameters struct {
	AvailabilityZone *string                      `json:"availability_zone,omitempty"`
	Id               string                       `json:"id"`
	MachineType      RestoreParametersMachineType `json:"machine_type"`
	Name             string                       `json:"name"`
	Network          *RestoreParametersNetwork    `json:"network,omitempty"`
	SshKeyName       string                       `json:"ssh_key_name"`
	UserData         *string                      `json:"user_data,omitempty"`
}

<<<<<<< HEAD
// any of: RestoreParametersMachineType0, RestoreParametersMachineType1
type RestoreParametersMachineType struct {
	RestoreParametersMachineType0 `json:",squash"` // nolint
	RestoreParametersMachineType1 `json:",squash"` // nolint
}

type RestoreParametersMachineType0 struct {
	Id string `json:"id"`
}

type RestoreParametersMachineType1 struct {
	Name string `json:"name"`
=======
// any of: RestoreParametersMachineType
type RestoreParametersMachineType struct {
	Id             string                                      `json:"id"`
	Name           *string                                     `json:"name,omitempty"`
	SecurityGroups *RestoreParametersMachineTypeSecurityGroups `json:"security_groups,omitempty"`
}

type RestoreParametersMachineTypeSecurityGroupsItem struct {
	Id string `json:"id"`
>>>>>>> b63561ba
}

type RestoreParametersMachineTypeSecurityGroups []RestoreParametersMachineTypeSecurityGroupsItem

type RestoreParametersNetwork struct {
	AssociatePublicIp *bool                              `json:"associate_public_ip,omitempty"`
	Interface         *RestoreParametersNetworkInterface `json:"interface,omitempty"`
	Vpc               *RestoreParametersNetworkVpc       `json:"vpc,omitempty"`
}

<<<<<<< HEAD
// any of: RestoreParametersMachineType0, RestoreParametersNetworkInterface1
type RestoreParametersNetworkInterface struct {
	RestoreParametersMachineType0      `json:",squash"` // nolint
	RestoreParametersNetworkInterface1 `json:",squash"` // nolint
}

type RestoreParametersNetworkInterface1 struct {
	SecurityGroups *RestoreParametersNetworkInterface1SecurityGroups `json:"security_groups,omitempty"`
}

type RestoreParametersNetworkInterface1SecurityGroupsItem struct {
	Id string `json:"id"`
}

type RestoreParametersNetworkInterface1SecurityGroups []RestoreParametersNetworkInterface1SecurityGroupsItem

// any of: RestoreParametersMachineType0, RestoreParametersMachineType1
type RestoreParametersNetworkVpc struct {
	RestoreParametersMachineType0 `json:",squash"` // nolint
	RestoreParametersMachineType1 `json:",squash"` // nolint
=======
// any of: RestoreParametersNetworkInterface
type RestoreParametersNetworkInterface struct {
	Id             string                                      `json:"id"`
	Name           *string                                     `json:"name,omitempty"`
	SecurityGroups *RestoreParametersMachineTypeSecurityGroups `json:"security_groups,omitempty"`
}

// any of: RestoreParametersNetworkVpc
type RestoreParametersNetworkVpc struct {
	Id             string                                      `json:"id"`
	Name           *string                                     `json:"name,omitempty"`
	SecurityGroups *RestoreParametersMachineTypeSecurityGroups `json:"security_groups,omitempty"`
>>>>>>> b63561ba
}

type RestoreConfigs struct {
	Env       *string `json:"env,omitempty"`
	Region    *string `json:"region,omitempty"`
	ServerUrl *string `json:"serverUrl,omitempty"`
}

type RestoreResult struct {
	Id string `json:"id"`
}

func (s *service) Restore(
	parameters RestoreParameters,
	configs RestoreConfigs,
) (
	result RestoreResult,
	err error,
) {
	exec, ctx, err := mgcHelpers.PrepareExecutor("Restore", mgcCore.RefPath("/virtual-machine/snapshots/restore"), s.client, s.ctx)
	if err != nil {
		return
	}

	var p mgcCore.Parameters
	if p, err = mgcHelpers.ConvertParameters[RestoreParameters](parameters); err != nil {
		return
	}

	var c mgcCore.Configs
	if c, err = mgcHelpers.ConvertConfigs[RestoreConfigs](configs); err != nil {
		return
	}

	r, err := exec.Execute(ctx, p, c)
	if err != nil {
		return
	}
	return mgcHelpers.ConvertResult[RestoreResult](r)
}

// TODO: links
// TODO: related<|MERGE_RESOLUTION|>--- conflicted
+++ resolved
@@ -40,20 +40,6 @@
 	UserData         *string                      `json:"user_data,omitempty"`
 }
 
-<<<<<<< HEAD
-// any of: RestoreParametersMachineType0, RestoreParametersMachineType1
-type RestoreParametersMachineType struct {
-	RestoreParametersMachineType0 `json:",squash"` // nolint
-	RestoreParametersMachineType1 `json:",squash"` // nolint
-}
-
-type RestoreParametersMachineType0 struct {
-	Id string `json:"id"`
-}
-
-type RestoreParametersMachineType1 struct {
-	Name string `json:"name"`
-=======
 // any of: RestoreParametersMachineType
 type RestoreParametersMachineType struct {
 	Id             string                                      `json:"id"`
@@ -63,7 +49,6 @@
 
 type RestoreParametersMachineTypeSecurityGroupsItem struct {
 	Id string `json:"id"`
->>>>>>> b63561ba
 }
 
 type RestoreParametersMachineTypeSecurityGroups []RestoreParametersMachineTypeSecurityGroupsItem
@@ -74,28 +59,6 @@
 	Vpc               *RestoreParametersNetworkVpc       `json:"vpc,omitempty"`
 }
 
-<<<<<<< HEAD
-// any of: RestoreParametersMachineType0, RestoreParametersNetworkInterface1
-type RestoreParametersNetworkInterface struct {
-	RestoreParametersMachineType0      `json:",squash"` // nolint
-	RestoreParametersNetworkInterface1 `json:",squash"` // nolint
-}
-
-type RestoreParametersNetworkInterface1 struct {
-	SecurityGroups *RestoreParametersNetworkInterface1SecurityGroups `json:"security_groups,omitempty"`
-}
-
-type RestoreParametersNetworkInterface1SecurityGroupsItem struct {
-	Id string `json:"id"`
-}
-
-type RestoreParametersNetworkInterface1SecurityGroups []RestoreParametersNetworkInterface1SecurityGroupsItem
-
-// any of: RestoreParametersMachineType0, RestoreParametersMachineType1
-type RestoreParametersNetworkVpc struct {
-	RestoreParametersMachineType0 `json:",squash"` // nolint
-	RestoreParametersMachineType1 `json:",squash"` // nolint
-=======
 // any of: RestoreParametersNetworkInterface
 type RestoreParametersNetworkInterface struct {
 	Id             string                                      `json:"id"`
@@ -108,7 +71,6 @@
 	Id             string                                      `json:"id"`
 	Name           *string                                     `json:"name,omitempty"`
 	SecurityGroups *RestoreParametersMachineTypeSecurityGroups `json:"security_groups,omitempty"`
->>>>>>> b63561ba
 }
 
 type RestoreConfigs struct {
