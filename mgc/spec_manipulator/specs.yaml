--- conflicted
+++ resolved
@@ -1,86 +1,4 @@
 jaxyendy:
-<<<<<<< HEAD
-    - url: https://vpc.prod.se1.br.jaxyendy.com/openapi/openapi-cli.json
-      file: network.jaxyendy.openapi.json
-      menu: network
-      enabled: true
-      cli: true
-      tf: true
-      sdk: true
-      dev: false
-    - url: https://block-storage.br-ne-1.jaxyendy.com/v1/openapi.json
-      file: block-storage.jaxyendy.openapi.json
-      menu: block-storage
-      enabled: true
-      cli: true
-      tf: true
-      sdk: true
-      dev: false
-    - url: https://dbaas.br-ne-1.jaxyendy.com/v1/cli/openapi.yaml
-      file: database.jaxyendy.openapi.yaml
-      menu: database
-      enabled: true
-      cli: true
-      tf: true
-      sdk: true
-      dev: false
-    - url: https://mke.br-ne-1.jaxyendy.com/docs/openapi-with-snippets.json
-      file: kubernetes.jaxyendy.openapi.json
-      menu: kubernetes
-      enabled: true
-      cli: true
-      tf: true
-      sdk: true
-      dev: false
-    - url: https://virtual-machine.br-ne-1.jaxyendy.com/v1/openapi.json
-      file: virtual-machine.jaxyendy.openapi.json
-      menu: virtual-machine
-      enabled: true
-      cli: true
-      tf: true
-      sdk: true
-      dev: false
-    - url: https://virtual-machine.br-ne-1.jaxyendy.com/internal/v1/openapi.json
-      file: virtual-machine-xaas.jaxyendy.openapi.json
-      menu: virtual-machine-xaas
-      enabled: true
-      cli: false
-      tf: false
-      sdk: true
-      dev: false
-    - url: https://mcr.br-ne-1.jaxyendy.com/docs/openapi.yaml
-      file: container-registry.openapi.yaml
-      menu: container-registry
-      enabled: true
-      cli: false
-      tf: false
-      sdk: true
-      dev: false
-    - url: https://events-consult-api.br-ne-1.jaxyendy.com/openapi-cli.json
-      file: events-consult.openapi.yaml
-      menu: audit
-      enabled: true
-      cli: true
-      tf: false
-      sdk: true
-      dev: false
-    - url: https://globaldb-public-api.prod.gcp-sa-east1.br.jaxyendy.com/openapi.json
-      file: globaldb.openapi.yaml
-      menu: ssh
-      enabled: false
-      cli: false
-      tf: false
-      sdk: true
-      dev: true
-    - url: https://lbaas.dev-qa.se1.br.jaxyendy.com/openapi.json
-      file: lbaas.openapi.yaml
-      menu: lbaas
-      cli: false
-      tf: false
-      sdk: true
-      enabled: false
-      dev: true
-=======
   - url: https://vpc.prod.se1.br.jaxyendy.com/openapi/openapi-cli.json
     file: network.jaxyendy.openapi.json
     menu: network
@@ -116,5 +34,8 @@
   - url: https://globaldb-public-api.prod.gcp-sa-east1.br.jaxyendy.com/openapi.json
     file: globaldb.openapi.yaml
     menu: ssh
-    enabled: false
->>>>>>> 04bf1e32
+    enabled: true
+  - url: https://lbaas.dev-qa.se1.br.jaxyendy.com/openapi.json
+    file: lbaas.openapi.yaml
+    menu: lbaas
+    enabled: true