openapi: 3.0.2
info:
  title: DBaaS API Product
  description: DBaaS API Product.
  contact:
    name: Tribo IAAS Cloud
    url: https://gitlab.luizalabs.com/cloud/dbaas/docs
    email: cloud-iaas-dbaas@luizalabs.com
  version: 1.34.1
tags:
  - name: datastores
    description: Datastores available for database instances.
  - name: engines
    description: Engines available for database instances.
  - name: flavors
    description: Flavors available for database instances.
  - name: instance_types
    description: Instance Types available for database instances.
  - name: instances
    description: Database instances management.
  - name: backups
    description: Database backups management.
  - name: replicas
    description: Database replicas management.
  - name: snapshots
    description: Snapshots management.
<<<<<<< HEAD
=======


>>>>>>> f8934cdd
paths:
  /v1/datastores:
    get:
      operationId: datastores_v1_get_all
      deprecated: true
      tags:
        - datastores
      summary: List available datastores (Deprecated).
      description: |
        **Deprecated**: This endpoint is being phased out. Please use the `/v1/engines` endpoint to retrieve the list of available engines instead.

        Returns a list of available datastores. It is recommended to update your integration to use the newer `/v1/engines` endpoint for improved functionality and future compatibility.
      parameters:
        - $ref: "#/components/parameters/offset"
        - $ref: "#/components/parameters/limit_medium"
        - $ref: "#/components/parameters/engine_status"
      responses:
        "200":
          description: Successful Response.
          content:
            application/json:
              schema:
                $ref: "#/components/schemas/EnginesResponse"
        "400":
          $ref: "#/components/responses/RequiredField"
        "401":
          $ref: "#/components/responses/Unauthorized"
        "403":
          $ref: "#/components/responses/Forbidden"
        "422":
          $ref: "#/components/responses/UnprocessableEntity"
        "500":
          $ref: "#/components/responses/InternalServerError"
      security:
        - bearerAuth:
            - dbaas.read
        - OAuth2PreProd:
            - dbaas.read
        - OAuth2Prod:
            - dbaas.read
  /v1/datastores/{engine_id}:
    get:
      operationId: datastores_v1_get_by_id
      deprecated: true
      tags:
        - datastores
      summary: Datastore detail (Deprecated).
      description: |
        **Deprecated**: This endpoint is being phased out. Please use the `/v1/engines/{engine_id}` endpoint to retrieve the list of available engines instead.

        Returns a datastore detail. It is recommended to update your integration to use the newer `/v1/engines/{engine_id}` endpoint for improved functionality and future compatibility.
      parameters:
        - $ref: "#/components/parameters/engine_id"
      responses:
        "200":
          description: Successful Response.
          content:
            application/json:
              schema:
                $ref: "#/components/schemas/EngineResponse"
        "400":
          $ref: "#/components/responses/RequiredField"
        "401":
          $ref: "#/components/responses/Unauthorized"
        "403":
          $ref: "#/components/responses/Forbidden"
        "404":
          $ref: "#/components/responses/NotFound"
        "422":
          $ref: "#/components/responses/UnprocessableEntity"
        "500":
          $ref: "#/components/responses/InternalServerError"
      security:
        - bearerAuth:
            - dbaas.read
        - OAuth2PreProd:
            - dbaas.read
        - OAuth2Prod:
            - dbaas.read
  /v1/engines:
    get:
      operationId: engines_v1_get_all
      tags:
        - engines
      summary: List available engines.
      description: Returns a list of available engines.
      parameters:
        - $ref: "#/components/parameters/offset"
        - $ref: "#/components/parameters/limit_medium"
        - $ref: "#/components/parameters/engine_status"
      responses:
        "200":
          description: Successful Response.
          content:
            application/json:
              schema:
                $ref: "#/components/schemas/EnginesResponse"
        "400":
          $ref: "#/components/responses/RequiredField"
        "401":
          $ref: "#/components/responses/Unauthorized"
        "403":
          $ref: "#/components/responses/Forbidden"
        "422":
          $ref: "#/components/responses/UnprocessableEntity"
        "500":
          $ref: "#/components/responses/InternalServerError"
      security:
        - bearerAuth:
            - dbaas.read
        - OAuth2PreProd:
            - dbaas.read
        - OAuth2Prod:
            - dbaas.read
  /v1/engines/{engine_id}:
    get:
      operationId: engines_v1_get_by_id
      tags:
        - engines
      summary: Engine detail.
      description: Returns a engine detail.
      parameters:
        - $ref: "#/components/parameters/engine_id"
      responses:
        "200":
          description: Successful Response.
          content:
            application/json:
              schema:
                $ref: "#/components/schemas/EngineResponse"
        "400":
          $ref: "#/components/responses/RequiredField"
        "401":
          $ref: "#/components/responses/Unauthorized"
        "403":
          $ref: "#/components/responses/Forbidden"
        "404":
          $ref: "#/components/responses/NotFound"
        "422":
          $ref: "#/components/responses/UnprocessableEntity"
        "500":
          $ref: "#/components/responses/InternalServerError"
      security:
        - bearerAuth:
            - dbaas.read
        - OAuth2PreProd:
            - dbaas.read
        - OAuth2Prod:
            - dbaas.read
  /v1/flavors:
    get:
      operationId: flavor_v1_get_all
      deprecated: true
      tags:
        - flavors
      summary: List available flavors (Deprecated).
      description: |
        **Deprecated**: This endpoint is being phased out. Please use the `/v1/instance-types` endpoint to retrieve the list of available instance types instead.
        Returns a list of available instance types. It is recommended to update your integration to use the newer `/v1/instance-types` endpoint for improved functionality and future compatibility.           
      parameters:
        - $ref: "#/components/parameters/offset"
        - $ref: "#/components/parameters/limit_medium"
        - $ref: "#/components/parameters/instance_type_status"
        - in: query
          name: engine_id
          required: false
          description: Engine Id unique identifier
          schema:
            format: uuid
            title: Engine Id
            type: string
      responses:
        "200":
          description: Successful Response.
          content:
            application/json:
              schema:
                $ref: "#/components/schemas/InstanceTypesResponse"
        "400":
          $ref: "#/components/responses/RequiredField"
        "401":
          $ref: "#/components/responses/Unauthorized"
        "403":
          $ref: "#/components/responses/Forbidden"
        "422":
          $ref: "#/components/responses/UnprocessableEntity"
        "500":
          $ref: "#/components/responses/InternalServerError"
      security:
        - bearerAuth:
            - dbaas.read
        - OAuth2PreProd:
            - dbaas.read
        - OAuth2Prod:
            - dbaas.read            
 
  /v1/flavors/{instance_type_id}:
    get:
      operationId: flavors_v1_get_by_id
      deprecated: true
      tags:
        - flavors
      summary: Flavor detail (Deprecated).
      description: |
        **Deprecated**: This endpoint is being phased out. Please use the /v1/instance-types endpoint to retrieve the list of available instance types instead.
        Returns an instance type detail. It is recommended to update your integration to use the newer `/v1/instance-types/{instance_type_id}` endpoint for improved functionality and future compatibility.           
      parameters:        
        - required: true
          schema:
            title: Flavor Id
            type: string
            format: uuid
          name: instance_type_id
          in: path
          description: Flavor Unique Id.
      responses:
        "200":
          description: Successful Response.
          content:
            application/json:
              schema:
                $ref: "#/components/schemas/Flavor"
        "400":
          $ref: "#/components/responses/RequiredField"
        "401":
          $ref: "#/components/responses/Unauthorized"
        "403":
          $ref: "#/components/responses/Forbidden"
        "404":
          $ref: "#/components/responses/NotFound"
        "422":
          $ref: "#/components/responses/UnprocessableEntity"
        "500":
          $ref: "#/components/responses/InternalServerError"
      security:
        - bearerAuth:
            - dbaas.read
        - OAuth2PreProd:
            - dbaas.read
        - OAuth2Prod:
            - dbaas.read
  /v1/instance-types:
    get:
      operationId: instance_types_v1_get_all
      tags:
        - instance_types
      summary: List available instance types.
      description: Returns a list of available instance types. An instance type is a hardware template that defines the size of RAM and vCPU.
      parameters:
        - $ref: "#/components/parameters/offset"
        - $ref: "#/components/parameters/limit_medium"
        - $ref: "#/components/parameters/instance_type_status"
        - in: query
          name: engine_id
          required: false
          description: Engine Id unique identifier
          schema:
            format: uuid
            title: Engine Id
            type: string
      responses:
        "200":
          description: Successful Response.
          content:
            application/json:
              schema:
                $ref: "#/components/schemas/InstanceTypesResponse"
        "400":
          $ref: "#/components/responses/RequiredField"
        "401":
          $ref: "#/components/responses/Unauthorized"
        "403":
          $ref: "#/components/responses/Forbidden"
        "422":
          $ref: "#/components/responses/UnprocessableEntity"
        "500":
          $ref: "#/components/responses/InternalServerError"
      security:
        - bearerAuth:
            - dbaas.read
        - OAuth2PreProd:
            - dbaas.read
        - OAuth2Prod:
            - dbaas.read            
  /v1/instance-types/{instance_type_id}:
    get:
      operationId: instance_types_v1_get_by_id     
      tags:
        - instance_types
      summary: Instance Type detail.
      description: Returns an instance type detail.
      parameters:
        - required: true
          schema:
            title: Instance Type Id
            type: string
            format: uuid
          name: instance_type_id
          in: path
          description: Instance Type Unique Id.
      responses:
        "200":
          description: Successful Response.
          content:
            application/json:
              schema:
                $ref: "#/components/schemas/InstanceType"
        "400":
          $ref: "#/components/responses/RequiredField"
        "401":
          $ref: "#/components/responses/Unauthorized"
        "403":
          $ref: "#/components/responses/Forbidden"
        "404":
          $ref: "#/components/responses/NotFound"
        "422":
          $ref: "#/components/responses/UnprocessableEntity"
        "500":
          $ref: "#/components/responses/InternalServerError"
      security:
        - bearerAuth:
            - dbaas.read
        - OAuth2PreProd:
            - dbaas.read
        - OAuth2Prod:
            - dbaas.read            
  /v1/instances:
    get:
      operationId: instances_v1_get_all
      tags:
        - instances
      summary: List all database instances.
      description: Returns a list of database instances for a x-tenant-id.
      parameters:
        - $ref: "#/components/parameters/offset"
        - $ref: "#/components/parameters/limit_small"
        - $ref: "#/components/parameters/instance_status"
        - $ref: "#/components/parameters/instance_expand"
        - $ref: "#/components/parameters/engine_id_query"
        - $ref: "#/components/parameters/volume_size_query"
        - $ref: "#/components/parameters/volume_size_gt"
        - $ref: "#/components/parameters/volume_size_gte"
        - $ref: "#/components/parameters/volume_size_lt"
        - $ref: "#/components/parameters/volume_size_lte"
      responses:
        "200":
          description: Successful Response.
          content:
            application/json:
              schema:
                $ref: "#/components/schemas/InstancesResponse"
        "400":
          $ref: "#/components/responses/BadRequest"
        "401":
          $ref: "#/components/responses/Unauthorized"
        "403":
          $ref: "#/components/responses/Forbidden"
        "422":
          $ref: "#/components/responses/UnprocessableEntity"
        "500":
          $ref: "#/components/responses/InternalServerError"
      security:
        - bearerAuth:
            - dbaas.read
        - OAuth2PreProd:
            - dbaas.read
        - OAuth2Prod:
            - dbaas.read
    post:
      operationId: instances_v1_post
      tags:
        - instances
      summary: Creates a new database instance.
      description: Creates a new database instance asynchronously for a tenant.
      requestBody:
        content:
          application/json:
            schema:
              $ref: "#/components/schemas/InstanceCreateRequest"
        required: true
      responses:
        "202":
          description: Accepted - Database instance creation in progress.
          content:
            application/json:
              schema:
                $ref: "#/components/schemas/InstanceResponse"
        "400":
          $ref: "#/components/responses/RequiredField"
        "401":
          $ref: "#/components/responses/Unauthorized"
        "403":
          $ref: "#/components/responses/Forbidden"
        "422":
          $ref: "#/components/responses/UnprocessableEntity"
        "500":
          $ref: "#/components/responses/InternalServerError"
      security:
        - bearerAuth:
            - dbaas.write
        - OAuth2PreProd:
            - dbaas.write
        - OAuth2Prod:
            - dbaas.write
  /v1/instances/{instance_id}:
    get:
      operationId: instances_v1_get_by_id
      tags:
        - instances
      summary: Database instance details.
      description: Returns a database instance detail.
      parameters:
        - $ref: "#/components/parameters/instance_id"
        - $ref: "#/components/parameters/instance_expand"
      responses:
        "200":
          description: Successful Response.
          content:
            application/json:
              schema:
                $ref: "#/components/schemas/InstanceDetailResponse"
        "400":
          $ref: "#/components/responses/RequiredField"
        "401":
          $ref: "#/components/responses/Unauthorized"
        "403":
          $ref: "#/components/responses/Forbidden"
        "404":
          $ref: "#/components/responses/NotFound"
        "422":
          $ref: "#/components/responses/UnprocessableEntity"
        "500":
          $ref: "#/components/responses/InternalServerError"
      security:
        - bearerAuth:
            - dbaas.read
        - OAuth2PreProd:
            - dbaas.read
        - OAuth2Prod:
            - dbaas.read
    patch:
      operationId: instances_v1_patch
      tags:
        - instances
      summary: Database instance update.
      description: Updates a database instance.
      parameters:
        - $ref: "#/components/parameters/instance_id"
      requestBody:
        content:
          application/json:
            schema:
              $ref: "#/components/schemas/DatabaseInstanceUpdateRequest"
        required: true
      responses:
        "200":
          description: Successful Response.
          content:
            application/json:
              schema:
                $ref: "#/components/schemas/InstanceDetailResponse"
        "400":
          $ref: "#/components/responses/RequiredField"
        "401":
          $ref: "#/components/responses/Unauthorized"
        "403":
          $ref: "#/components/responses/Forbidden"
        "404":
          $ref: "#/components/responses/NotFound"
        "422":
          $ref: "#/components/responses/UnprocessableEntity"
        "500":
          $ref: "#/components/responses/InternalServerError"
      security:
        - bearerAuth:
            - dbaas.write
        - OAuth2PreProd:
            - dbaas.write
        - OAuth2Prod:
            - dbaas.write
    delete:
      operationId: instances_v1_delete
      tags:
        - instances
      summary: Deletes a database instance.
      description: Deletes a database instance.
      parameters:
        - $ref: "#/components/parameters/instance_id"
      responses:
        "202":
          content:
            application/json:
              schema: {}
          description: Accepted - Database instance deletion in progress.
        "400":
          $ref: "#/components/responses/RequiredField"
        "401":
          $ref: "#/components/responses/Unauthorized"
        "403":
          $ref: "#/components/responses/Forbidden"
        "404":
          $ref: "#/components/responses/NotFound"
        "422":
          $ref: "#/components/responses/UnprocessableEntity"
        "500":
          $ref: "#/components/responses/InternalServerError"
      security:
        - bearerAuth:
            - dbaas.write
        - OAuth2PreProd:
            - dbaas.write
        - OAuth2Prod:
            - dbaas.write
  /v1/instances/{instance_id}/resize:
    post:
      tags:
        - instances
      summary: Resizes a database instance.
      description: Resizes a database instance.
      operationId: instances_v1_resize
      parameters:
        - $ref: "#/components/parameters/instance_id"
      requestBody:
        content:
          application/json:
            schema:
              "$ref": "#/components/schemas/InstanceResizeRequest"
        required: true
      responses:
        "200":
          description: Successful Response.
          content:
            application/json:
              schema:
                $ref: "#/components/schemas/InstanceDetailResponse"
        "400":
          $ref: "#/components/responses/RequiredField"
        "401":
          $ref: "#/components/responses/Unauthorized"
        "403":
          $ref: "#/components/responses/Forbidden"
        "404":
          $ref: "#/components/responses/NotFound"
        "422":
          $ref: "#/components/responses/UnprocessableEntity"
        "500":
          $ref: "#/components/responses/InternalServerError"
      security:
        - bearerAuth:
            - dbaas.write
        - OAuth2PreProd:
            - dbaas.write
        - OAuth2Prod:
            - dbaas.write
  /v1/instances/{instance_id}/start:
    post:
      tags:
        - instances
      summary: Starts a database instance.
      description: Starts a database instance.
      operationId: instances_v1_start
      parameters:
        - $ref: "#/components/parameters/instance_id"
      responses:
        "200":
          description: Successful Response.
          content:
            application/json:
              schema:
                $ref: "#/components/schemas/InstanceDetailResponse"
        "400":
          $ref: "#/components/responses/RequiredField"
        "401":
          $ref: "#/components/responses/Unauthorized"
        "403":
          $ref: "#/components/responses/Forbidden"
        "404":
          $ref: "#/components/responses/NotFound"
        "422":
          $ref: "#/components/responses/UnprocessableEntity"
        "500":
          $ref: "#/components/responses/InternalServerError"
      security:
        - bearerAuth:
            - dbaas.write
        - OAuth2PreProd:
            - dbaas.write
        - OAuth2Prod:
            - dbaas.write
  /v1/instances/{instance_id}/stop:
    post:
      tags:
        - instances
      summary: Stops a database instance.
      description: Stops a database instance.
      operationId: instances_v1_stop
      parameters:
        - $ref: "#/components/parameters/instance_id"
      responses:
        "200":
          description: Successful Response.
          content:
            application/json:
              schema:
                $ref: "#/components/schemas/InstanceDetailResponse"
        "400":
          $ref: "#/components/responses/RequiredField"
        "401":
          $ref: "#/components/responses/Unauthorized"
        "403":
          $ref: "#/components/responses/Forbidden"
        "404":
          $ref: "#/components/responses/NotFound"
        "422":
          $ref: "#/components/responses/UnprocessableEntity"
        "500":
          $ref: "#/components/responses/InternalServerError"
      security:
        - bearerAuth:
            - dbaas.write
        - OAuth2PreProd:
            - dbaas.write
        - OAuth2Prod:
            - dbaas.write
  /v1/instances/{instance_id}/backups:
    get:
      tags:
        - instances
      summary: Backups List.
      description: List all backups.
      operationId: instances_v1_backups_get_all
      parameters:
        - $ref: "#/components/parameters/instance_id"
        - $ref: "#/components/parameters/offset"
        - $ref: "#/components/parameters/limit_medium"
        - $ref: "#/components/parameters/backup_type"
        - $ref: "#/components/parameters/backup_mode"
        - $ref: "#/components/parameters/backup_status"
      responses:
        "200":
          description: Successful Response.
          content:
            application/json:
              schema:
                $ref: "#/components/schemas/BackupsResponse"
        "400":
          $ref: "#/components/responses/RequiredField"
        "401":
          $ref: "#/components/responses/Unauthorized"
        "403":
          $ref: "#/components/responses/Forbidden"
        "422":
          $ref: "#/components/responses/UnprocessableEntity"
        "500":
          $ref: "#/components/responses/InternalServerError"
      security:
        - bearerAuth:
            - dbaas.read
        - OAuth2PreProd:
            - dbaas.read
        - OAuth2Prod:
            - dbaas.read
    post:
      tags:
        - instances
      summary: Backup Create.
      description: Creates a new backup asynchronously.
      operationId: instances_v1_backups_post
      parameters:
        - $ref: "#/components/parameters/instance_id"
      requestBody:
        content:
          application/json:
            schema:
              $ref: "#/components/schemas/BackupCreateRequest"
        required: true
      responses:
        "202":
          description: Successful Response.
          content:
            application/json:
              schema:
                $ref: "#/components/schemas/BackupResponse"
        "400":
          $ref: "#/components/responses/RequiredField"
        "401":
          $ref: "#/components/responses/Unauthorized"
        "403":
          $ref: "#/components/responses/Forbidden"
        "404":
          $ref: "#/components/responses/NotFound"
        "422":
          $ref: "#/components/responses/UnprocessableEntity"
        "500":
          $ref: "#/components/responses/InternalServerError"
      security:
        - bearerAuth:
            - dbaas.write
        - OAuth2PreProd:
            - dbaas.write
        - OAuth2Prod:
            - dbaas.write
  /v1/instances/{instance_id}/backups/{backup_id}:
    get:
      tags:
        - instances
      summary: Backup Detail.
      description: Get a backup detail.
      operationId: instances_v1_backups_get_by_id
      parameters:
        - $ref: "#/components/parameters/instance_id"
        - $ref: "#/components/parameters/backup_id"
      responses:
        "200":
          description: Successful Response.
          content:
            application/json:
              schema:
                $ref: "#/components/schemas/BackupDetailResponse"
        "400":
          $ref: "#/components/responses/RequiredField"
        "401":
          $ref: "#/components/responses/Unauthorized"
        "403":
          $ref: "#/components/responses/Forbidden"
        "404":
          $ref: "#/components/responses/NotFound"
        "422":
          $ref: "#/components/responses/UnprocessableEntity"
        "500":
          $ref: "#/components/responses/InternalServerError"
      security:
        - bearerAuth:
            - dbaas.read
        - OAuth2PreProd:
            - dbaas.read
        - OAuth2Prod:
            - dbaas.read
    delete:
      tags:
        - instances
      summary: Delete Backup.
      description: Deletes a database backup.
      operationId: instances_v1_backups_delete
      parameters:
        - $ref: "#/components/parameters/instance_id"
        - $ref: "#/components/parameters/backup_id"
      responses:
        "202":
          content:
            application/json:
              schema: {}
          description: Successful Response.
        "400":
          $ref: "#/components/responses/RequiredField"
        "401":
          $ref: "#/components/responses/Unauthorized"
        "403":
          $ref: "#/components/responses/Forbidden"
        "404":
          $ref: "#/components/responses/NotFound"
        "422":
          $ref: "#/components/responses/UnprocessableEntity"
        "500":
          $ref: "#/components/responses/InternalServerError"
      security:
        - bearerAuth:
            - dbaas.write
        - OAuth2PreProd:
            - dbaas.write
        - OAuth2Prod:
            - dbaas.write
  /v1/backups:
    get:
      tags:
        - backups
      summary: Backups List.
      description: List all backups.
      operationId: backups_v1_get_all
      parameters:
        - $ref: "#/components/parameters/offset"
        - $ref: "#/components/parameters/limit_medium"
        - $ref: "#/components/parameters/backup_type"
        - $ref: "#/components/parameters/backup_mode"
        - $ref: "#/components/parameters/backup_status"
        - $ref: "#/components/parameters/instance_id_query"
      responses:
        "200":
          description: Successful Response.
          content:
            application/json:
              schema:
                $ref: "#/components/schemas/BackupsResponse"
        "400":
          $ref: "#/components/responses/RequiredField"
        "401":
          $ref: "#/components/responses/Unauthorized"
        "403":
          $ref: "#/components/responses/Forbidden"
        "422":
          $ref: "#/components/responses/UnprocessableEntity"
        "500":
          $ref: "#/components/responses/InternalServerError"
      security:
        - bearerAuth:
            - dbaas.read
        - OAuth2PreProd:
            - dbaas.read
        - OAuth2Prod:
            - dbaas.read
  /v1/backups/{backup_id}:
    get:
      tags:
        - backups
      summary: Backup Detail.
      description: Get a backup detail.
      operationId: backups_v1_get_by_id
      parameters:
        - $ref: "#/components/parameters/backup_id"
      responses:
        "200":
          description: Successful Response.
          content:
            application/json:
              schema:
                $ref: "#/components/schemas/BackupDetailResponse"
        "400":
          $ref: "#/components/responses/RequiredField"
        "401":
          $ref: "#/components/responses/Unauthorized"
        "403":
          $ref: "#/components/responses/Forbidden"
        "404":
          $ref: "#/components/responses/NotFound"
        "422":
          $ref: "#/components/responses/UnprocessableEntity"
        "500":
          $ref: "#/components/responses/InternalServerError"
      security:
        - bearerAuth:
            - dbaas.read
        - OAuth2PreProd:
            - dbaas.read
        - OAuth2Prod:
            - dbaas.read
    delete:
      tags:
        - backups
      summary: Delete Backup.
      description: Deletes a database backup.
      operationId: backups_v1_delete
      parameters:
        - $ref: "#/components/parameters/backup_id"
      responses:
        "202":
          content:
            application/json:
              schema: {}
          description: Successful Response.
        "400":
          $ref: "#/components/responses/RequiredField"
        "401":
          $ref: "#/components/responses/Unauthorized"
        "403":
          $ref: "#/components/responses/Forbidden"
        "404":
          $ref: "#/components/responses/NotFound"
        "422":
          $ref: "#/components/responses/UnprocessableEntity"
        "500":
          $ref: "#/components/responses/InternalServerError"
      security:
        - bearerAuth:
            - dbaas.write
        - OAuth2PreProd:
            - dbaas.write
        - OAuth2Prod:
            - dbaas.write
  /v1/replicas:
    get:
      tags:
        - replicas
      summary: Replicas List.
      description: List all replicas for a given instance.
      operationId: replicas_v1_get_all
      parameters:
        - $ref: "#/components/parameters/source_id"
        - $ref: "#/components/parameters/offset"
        - $ref: "#/components/parameters/limit_medium"
      responses:
        "200":
          description: Successful Response.
          content:
            application/json:
              schema:
                $ref: "#/components/schemas/ReplicasResponse"
        "400":
          $ref: "#/components/responses/RequiredField"
        "401":
          $ref: "#/components/responses/Unauthorized"
        "403":
          $ref: "#/components/responses/Forbidden"
        "404":
          $ref: "#/components/responses/NotFound"
        "422":
          $ref: "#/components/responses/UnprocessableEntity"
        "500":
          $ref: "#/components/responses/InternalServerError"
      security:
        - bearerAuth:
            - dbaas.read
        - OAuth2PreProd:
            - dbaas.read
        - OAuth2Prod:
            - dbaas.read
    post:
      tags:
        - replicas
      summary: Replica Create.
      description: Creates a new replica for an instance asynchronously.
      operationId: replicas_v1_post
      requestBody:
        content:
          application/json:
            schema:
              $ref: "#/components/schemas/ReplicaCreateRequest"
        required: true
      responses:
        "202":
          description: Successful Response.
          content:
            application/json:
              schema:
                $ref: "#/components/schemas/ReplicaResponse"
        "400":
          $ref: "#/components/responses/RequiredField"
        "401":
          $ref: "#/components/responses/Unauthorized"
        "403":
          $ref: "#/components/responses/Forbidden"
        "404":
          $ref: "#/components/responses/NotFound"
        "422":
          $ref: "#/components/responses/UnprocessableEntity"
        "500":
          $ref: "#/components/responses/InternalServerError"
      security:
        - bearerAuth:
            - dbaas.write
        - OAuth2PreProd:
            - dbaas.write
        - OAuth2Prod:
            - dbaas.write
  /v1/replicas/{replica_id}:
    get:
      tags:
        - replicas
      summary: Replica Detail.
      description: Get an instance replica detail.
      operationId: replicas_v1_get_by_id
      parameters:
        - $ref: "#/components/parameters/replica_id"
      responses:
        "200":
          description: Successful Response.
          content:
            application/json:
              schema:
                $ref: "#/components/schemas/ReplicaDetailResponse"
        "400":
          $ref: "#/components/responses/RequiredField"
        "401":
          $ref: "#/components/responses/Unauthorized"
        "403":
          $ref: "#/components/responses/Forbidden"
        "404":
          $ref: "#/components/responses/NotFound"
        "422":
          $ref: "#/components/responses/UnprocessableEntity"
        "500":
          $ref: "#/components/responses/InternalServerError"
      security:
        - bearerAuth:
            - dbaas.read
        - OAuth2PreProd:
            - dbaas.read
        - OAuth2Prod:
            - dbaas.read
    delete:
      operationId: replicas_v1_delete
      tags:
        - replicas
      summary: Deletes a replica instance.
      description: Deletes a replica instance.
      parameters:
        - required: true
          schema:
            title: Database Replica Id
            type: string
            format: uuid
          name: replica_id
          in: path
          description: Database Replica Unique Id
      responses:
        "202":
          description: Accepted - Database replica deletion in progress.
        "400":
          $ref: "#/components/responses/RequiredField"
        "401":
          $ref: "#/components/responses/Unauthorized"
        "403":
          $ref: "#/components/responses/Forbidden"
        "404":
          $ref: "#/components/responses/NotFound"
        "422":
          $ref: "#/components/responses/UnprocessableEntity"
        "500":
          $ref: "#/components/responses/InternalServerError"
      security:
        - bearerAuth:
            - dbaas.write
        - OAuth2PreProd:
            - dbaas.write
        - OAuth2Prod:
            - dbaas.write
  /v1/replicas/{replica_id}/resize:
    post:
      tags:
        - replicas
      summary: Replica Resize.
      description: Resize an instance replica.
      operationId: replicas_v1_resize
      parameters:
        - $ref: "#/components/parameters/replica_id"
      requestBody:
        content:
          application/json:
            schema:
              $ref: "#/components/schemas/ReplicaResizeRequest"
        required: true
      responses:
        "200":
          description: Successful Response.
          content:
            application/json:
              schema:
                $ref: "#/components/schemas/ReplicaDetailResponse"
        "400":
          $ref: "#/components/responses/RequiredField"
        "401":
          $ref: "#/components/responses/Unauthorized"
        "403":
          $ref: "#/components/responses/Forbidden"
        "404":
          $ref: "#/components/responses/NotFound"
        "422":
          $ref: "#/components/responses/UnprocessableEntity"
        "500":
          $ref: "#/components/responses/InternalServerError"
      security:
        - bearerAuth:
            - dbaas.write
        - OAuth2PreProd:
            - dbaas.write
        - OAuth2Prod:
            - dbaas.write
  /v1/replicas/{replica_id}/start:
    post:
      tags:
        - replicas
      summary: Replica Start.
      description: Start an instance replica.
      operationId: replicas_v1_start
      parameters:
        - $ref: "#/components/parameters/replica_id"
      responses:
        "200":
          description: Successful Response.
          content:
            application/json:
              schema:
                $ref: "#/components/schemas/ReplicaDetailResponse"
        "400":
          $ref: "#/components/responses/RequiredField"
        "401":
          $ref: "#/components/responses/Unauthorized"
        "403":
          $ref: "#/components/responses/Forbidden"
        "404":
          $ref: "#/components/responses/NotFound"
        "422":
          $ref: "#/components/responses/UnprocessableEntity"
        "500":
          $ref: "#/components/responses/InternalServerError"
      security:
        - bearerAuth:
            - dbaas.write
        - OAuth2PreProd:
            - dbaas.write
        - OAuth2Prod:
            - dbaas.write
  /v1/replicas/{replica_id}/stop:
    post:
      tags:
        - replicas
      summary: Replica Stop.
      description: Stop an instance replica.
      operationId: replicas_v1_stop
      parameters:
        - $ref: "#/components/parameters/replica_id"
      responses:
        "200":
          description: Successful Response.
          content:
            application/json:
              schema:
                $ref: "#/components/schemas/ReplicaDetailResponse"
        "400":
          $ref: "#/components/responses/RequiredField"
        "401":
          $ref: "#/components/responses/Unauthorized"
        "403":
          $ref: "#/components/responses/Forbidden"
        "404":
          $ref: "#/components/responses/NotFound"
        "422":
          $ref: "#/components/responses/UnprocessableEntity"
        "500":
          $ref: "#/components/responses/InternalServerError"
      security:
        - bearerAuth:
            - dbaas.write
        - OAuth2PreProd:
            - dbaas.write
        - OAuth2Prod:
            - dbaas.write
  /v1/instances/{instance_id}/restores:
    post:
      tags:
        - instances
      summary: Backup restore.
      description: Restores a backup for an instance asynchronously.
      operationId: instances_v1_restores_post
      parameters:
        - $ref: "#/components/parameters/instance_id"
      requestBody:
        content:
          application/json:
            schema:
              $ref: "#/components/schemas/InstanceRestoreRequest"
        required: true
      responses:
        "202":
          description: Accepted - Database restore creation in progress.
          content:
            application/json:
              schema:
                $ref: "#/components/schemas/RestoreResponse"
        "400":
          $ref: "#/components/responses/RequiredField"
        "401":
          $ref: "#/components/responses/Unauthorized"
        "403":
          $ref: "#/components/responses/Forbidden"
        "404":
          $ref: "#/components/responses/NotFound"
        "422":
          $ref: "#/components/responses/UnprocessableEntity"
        "500":
          $ref: "#/components/responses/InternalServerError"
      security:
        - bearerAuth:
            - dbaas.write
        - OAuth2PreProd:
            - dbaas.write
        - OAuth2Prod:
            - dbaas.write
  /v1/instances/{instance_id}/snapshots:
    get:
      tags:
        - instances
      summary: Snapshots List.
      description: List all snapshots.
      operationId: instances_v1_snapshots_get_all
      parameters:
        - $ref: "#/components/parameters/instance_id"
        - $ref: "#/components/parameters/offset"
        - $ref: "#/components/parameters/limit_medium"
        - $ref: "#/components/parameters/snapshot_type"
        - $ref: "#/components/parameters/snapshot_status"
      responses:
        "200":
          description: Successful Response.
          content:
            application/json:
              schema:
                $ref: "#/components/schemas/SnapshotsResponse"
        "400":
          $ref: "#/components/responses/RequiredField"
        "401":
          $ref: "#/components/responses/Unauthorized"
        "403":
          $ref: "#/components/responses/Forbidden"
        "422":
          $ref: "#/components/responses/UnprocessableEntity"
        "500":
          $ref: "#/components/responses/InternalServerError"
      security:
        - bearerAuth:
            - dbaas.read
        - OAuth2PreProd:
            - dbaas.read
        - OAuth2Prod:
            - dbaas.read
    post:
      tags:
        - instances
      summary: Snapshot Create.
      description: Creates a new snapshot asynchronously.
      operationId: instances_v1_snapshots_post
      parameters:
        - $ref: "#/components/parameters/instance_id"
      requestBody:
        content:
          application/json:
            schema:
              $ref: "#/components/schemas/SnapshotCreateRequest"
        required: true
      responses:
        "202":
          description: Successful Response.
          content:
            application/json:
              schema:
                $ref: "#/components/schemas/SnapshotResponse"
        "400":
          $ref: "#/components/responses/RequiredField"
        "401":
          $ref: "#/components/responses/Unauthorized"
        "403":
          $ref: "#/components/responses/Forbidden"
        "404":
          $ref: "#/components/responses/NotFound"
        "422":
          $ref: "#/components/responses/UnprocessableEntity"
        "500":
          $ref: "#/components/responses/InternalServerError"
      security:
        - bearerAuth:
            - dbaas.write
        - OAuth2PreProd:
            - dbaas.write
        - OAuth2Prod:
            - dbaas.write
  /v1/instances/{instance_id}/snapshots/{snapshot_id}:
    get:
      tags:
        - instances
      summary: Snapshot Detail.
      description: Get a snapshot detail.
      operationId: instances_v1_snapshot_get_by_id
      parameters:
        - $ref: "#/components/parameters/instance_id"
        - $ref: "#/components/parameters/snapshot_id"
      responses:
        "200":
          description: Successful Response.
          content:
            application/json:
              schema:
                $ref: "#/components/schemas/SnapshotDetailResponse"
        "400":
          $ref: "#/components/responses/RequiredField"
        "401":
          $ref: "#/components/responses/Unauthorized"
        "403":
          $ref: "#/components/responses/Forbidden"
        "404":
          $ref: "#/components/responses/NotFound"
        "422":
          $ref: "#/components/responses/UnprocessableEntity"
        "500":
          $ref: "#/components/responses/InternalServerError"
      security:
        - bearerAuth:
            - dbaas.read
        - OAuth2PreProd:
            - dbaas.read
        - OAuth2Prod:
            - dbaas.read
    patch:
      tags:
        - instances
      summary: Snapshot Update.
      description: Updates a snapshot.
      operationId: instances_v1_snapshots_patch
      parameters:
        - $ref: "#/components/parameters/instance_id"
        - $ref: "#/components/parameters/snapshot_id"
      requestBody:
        content:
          application/json:
            schema:
              $ref: "#/components/schemas/SnapshotUpdateRequest"
        required: true
      responses:
        "200":
          description: Successful Response.
          content:
            application/json:
              schema:
                $ref: "#/components/schemas/SnapshotDetailResponse"
        "400":
          $ref: "#/components/responses/RequiredField"
        "401":
          $ref: "#/components/responses/Unauthorized"
        "403":
          $ref: "#/components/responses/Forbidden"
        "404":
          $ref: "#/components/responses/NotFound"
        "422":
          $ref: "#/components/responses/UnprocessableEntity"
        "500":
          $ref: "#/components/responses/InternalServerError"
      security:
        - bearerAuth:
            - dbaas.write
        - OAuth2PreProd:
            - dbaas.write
        - OAuth2Prod:
            - dbaas.write
    delete:
      tags:
        - instances
      summary: Delete Snapshot.
      description: Deletes a database snapshot.
      operationId: instances_v1_snapshots_delete
      parameters:
        - $ref: "#/components/parameters/instance_id"
        - $ref: "#/components/parameters/snapshot_id"
      responses:
        "202":
          content:
            application/json:
              schema: {}
          description: Successful Response.
        "400":
          $ref: "#/components/responses/RequiredField"
        "401":
          $ref: "#/components/responses/Unauthorized"
        "403":
          $ref: "#/components/responses/Forbidden"
        "404":
          $ref: "#/components/responses/NotFound"
        "422":
          $ref: "#/components/responses/UnprocessableEntity"
        "500":
          $ref: "#/components/responses/InternalServerError"
      security:
        - bearerAuth:
            - dbaas.write
        - OAuth2PreProd:
            - dbaas.write
        - OAuth2Prod:
            - dbaas.write
  /v1/snapshots/{snapshot_id}/restores:
    post:
      operationId: restores_instance_from_snapshot_v1__snapshot_id__post
      parameters:
        - $ref: "#/components/parameters/snapshot_id"
      tags:
        - snapshots
      summary: Create a new instance from snapshot asynchronously.
      description: Create a new instance from snapshot.
      requestBody:
        content:
          application/json:
            schema:
              $ref: "#/components/schemas/RestoreSnapshotRequest"
        required: true
      responses:
        "202":
          description: Accepted - Snapshot restore instance in progress.
          content:
            application/json:
              schema:
                $ref: "#/components/schemas/InstanceResponse"
        "400":
          $ref: "#/components/responses/RequiredField"
        "401":
          $ref: "#/components/responses/Unauthorized"
        "403":
          $ref: "#/components/responses/Forbidden"
        "422":
          $ref: "#/components/responses/UnprocessableEntity"
        "500":
          $ref: "#/components/responses/InternalServerError"
      security:
        - bearerAuth:
            - dbaas.write
        - OAuth2PreProd:
            - dbaas.write
        - OAuth2Prod:
            - dbaas.write
<<<<<<< HEAD
=======

>>>>>>> f8934cdd
components:
  parameters:
    replica_id:
      name: replica_id
      in: path
      required: true
      schema:
        title: Replica Id
        type: string
        format: uuid
      example: 2218ad95-6ba2-4fef-8302-a31cb1062412
      description: Value referring to replica Id.
    source_id:
      name: source_id
      in: query
      required: false
      schema:
        title: Source Id
        type: string
        format: uuid
      example: 9959ee7a-0710-4faa-9f10-6845819e8ac0
      description: Value referring to source Id.
    backup_id:
      name: backup_id
      in: path
      required: true
      schema:
        title: Backup Id
        type: string
        format: uuid
      example: 1b65c0e4-94a1-4385-aedb-c1b34f6e8935
      description: Value referring to backup Id.
    snapshot_id:
      name: snapshot_id
      in: path
      required: true
      schema:
        title: Snapshot Id
        type: string
        format: uuid
      example: c1b34f6e-94a1-4385-aedb-1b65c0e48935
      description: Value referring to snapshot Id.
    instance_id:
      name: instance_id
      in: path
      required: true
      schema:
        title: Instance Id
        type: string
        format: uuid
      example: f21999cb-302f-48f7-b584-6a84748e112c
      description: Value referring to instance Id.
    instance_id_query:
      name: instance_id
      in: query
      required: false
      schema:
        title: Instance Id
        type: string
        format: uuid
      example: f21999cb-302f-48f7-b584-6a84748e112c
      description: Value referring to instance Id.
    engine_id:
      name: engine_id
      in: path
      required: true
      schema:
        title: Datastore Id (Deprecated)
        type: string
        format: uuid
        description: |
          **Deprecated**: This property is being deprecated in favor of `engine_id`. Please update your requests to use `engine_id` for improved functionality and future compatibility.
      example: 7a11cfc5-f9f8-4fa2-a418-94a423f6a51f
      description: Value referring to datastore Id.
    instance_type_id:
      name: instance_type_id
      in: path
      required: true
      schema:
        title: Flavor Id (Deprecated)
        type: string
        format: uuid
        description: |
          **Deprecated**: This property is being deprecated in favor of `instance_type_id`. Please update your requests to use `instance_type_id` for improved functionality and future compatibility.
      example: 7a11cfc5-f9f8-4fa2-a418-94a423f6a51f
      description: Value referring to instance type Id.
    engine_id_query:
      name: engine_id
      in: query
      required: false
      schema:
        format: uuid
        title: Engine Id
        type: string
      description: Value referring to engine Id.
    volume_size_query:
      name: volume.size
      in: query
      required: false
      schema:
        title: Volume.Size
        type: integer
      description: Value referring to volume size.
    volume_size_gt:
      name: volume.size__gt
      in: query
      required: false
      schema:
        title: Volume.Size Gt
        type: integer
      description: Value referring to volume size greater than.
    volume_size_gte:
      name: volume.size__gte
      in: query
      required: false
      schema:
        title: Volume.Size Gte
        type: integer
      description: Value referring to volume size greater than or equal to.
    volume_size_lt:
      name: volume.size__lt
      in: query
      required: false
      schema:
        title: Volume.Size Lt
        type: integer
      description: Value referring to volume size less than.
    volume_size_lte:
      name: volume.size__lte
      in: query
      required: false
      schema:
        title: Volume.Size Lte
        type: integer
      description: Value referring to volume size less than or equal to.
    instance_expand:
      name: _expand
      in: query
      required: false
      schema:
        allOf:
          - $ref: "#/components/schemas/InstanceExpand"
      description: "Instance extra attributes or relations to show with the main query. When available, more than one value can be informed using commas. e.g: `_expand=value1,value2`"
    offset:
      name: _offset
      in: query
      required: false
      schema:
        type: integer
        minimum: 0
        default: 0
      description: The number of items to skip before starting to collect the result set.
    limit_small:
      name: _limit
      in: query
      required: false
      schema:
        type: integer
        minimum: 1
        maximum: 25
        default: 10
      description: The maximum number of items per page.
    limit_medium:
      name: _limit
      in: query
      required: false
      schema:
        type: integer
        minimum: 1
        maximum: 50
        default: 10
      description: The maximum number of items per page.
    engine_status:
      name: status
      in: query
      schema:
        $ref: "#/components/schemas/EngineStatus"
      description: Value referring to engine status.    
    instance_type_status:
      name: status
      in: query
      schema:
        allOf:
          - $ref: "#/components/schemas/InstanceTypeStatus"
        default: ACTIVE
      description: An enumeration.
    backup_type:
      name: type
      in: query
      schema:
        $ref: "#/components/schemas/BackupType"
      description: Value referring to backup type.
    snapshot_type:
      name: type
      in: query
      schema:
        $ref: "#/components/schemas/SnapshotType"
      description: Value referring to snapshot type.
    backup_mode:
      name: mode
      in: query
      schema:
        $ref: "#/components/schemas/BackupMode"
      description: Value referring to backup mode.
    backup_status:
      name: status
      in: query
      schema:
        $ref: "#/components/schemas/BackupStatus"
      description: Value referring to backup status.
    snapshot_status:
      name: status
      in: query
      schema:
        $ref: "#/components/schemas/SnapshotStatus"
      description: Value referring to snapshot status.
    instance_status:
      name: status
      in: query
      schema:
        $ref: "#/components/schemas/InstanceStatus"
      description: Value referring to instance status.
  schemas:
    MetaResponse:
      properties:
        filters:
          items:
            $ref: '#/components/schemas/FieldValueResponse'
          title: Filters
          type: array
          description: Data filters use in the current request pagination.
        page:
          $ref: '#/components/schemas/PageResponse'
      required:
        - page
        - filters
      title: Meta Response
      type: object
      description: Page details about the current request pagination.
    FieldValueResponse:
      properties:
        field:
          title: Field
          type: string
          description: The field name used to filter the response.
        value:
          title: Value
          type: string
          description: The field value used to filter the response.
      required:
        - field
        - value
      title: FieldValueResponse
      type: object
    PageResponse:
      properties:
        offset:
          title: Offset
          type: integer
          description: The number of items to skip before starting to collect the result set.
        limit:
          title: Limit
          type: integer
          description: The maximum number of items per page.
        count:
          title: Count 
          type: integer
          description: The number of items on the current page.
        total:
          title: Total
          type: integer
          description: The total number of items available across all pages.
        max_limit:
          title: Max Limit
          type: integer
          description: The maximum allowable limit for the number of items per page.
      required:
        - limit
        - offset
        - count
        - total
        - max_limit
      title: PageResponse
      type: object
    BackupsResponse:
      title: Backups Response
      required:
        - meta
        - results
      type: object
      properties:
        meta:
          $ref: '#/components/schemas/MetaResponse'
        results:
          title: Results
          type: array
          items:
            $ref: "#/components/schemas/BackupDetailResponse"
    BackupDetailResponse:
      title: Backup Detail Response
      required:
        - id
        - instance_id
        - type
        - status
        - mode
        - created_at
        - engine_id
      type: object
      properties:
        id:
          title: Id
          type: string
          format: uuid
        instance_id:
          deprecated: true
          title: Instance Id (Deprecated)
          type: string
          format: uuid
          description: |
            **Deprecated**: This property is being deprecated in favor of `instance`. Please update your requests to use `instance` for improved functionality and future compatibility.
        instance:
          $ref: "#/components/schemas/BackupInstanceDetailResponse"
        name:
          title: Name
          type: string
        location:
          title: Location
          type: string
        type:
          $ref: "#/components/schemas/BackupType"
        status:
          $ref: "#/components/schemas/BackupStatus"
        mode:
          $ref: "#/components/schemas/BackupMode"
        db_size:
          title: Database Size
          type: integer
          description: Database size in kilobytes (1024 kilobytes = 1 megabyte).
        size:
          title: Size
          type: integer
          description: Backup file size in kilobytes (1024 kilobytes = 1 megabyte).
        started_at:
          title: Started At
          type: string
          format: date-time
        finished_at:
          title: Finished At
          type: string
          format: date-time
        created_at:
          title: Created At
          type: string
          format: date-time
        updated_at:
          title: Updated At
          type: string
          format: date-time
        engine_id:
          format: uuid
          title: Engine Id
          type: string
    BackupStatus:
      title: Backup Status
      description: An enumeration.
      type: string
      enum:
        - PENDING
        - CREATING
        - CREATED
        - ERROR
        - DELETING
        - DELETED
        - ERROR_DELETING
    BackupType:
      title: Backup Type
      description: An enumeration.
      type: string
      enum:
        - ON_DEMAND
        - AUTOMATED
    BackupMode:
      title: Backup Mode
      description: An enumeration.
      type: string
      enum:
        - FULL
        - INCREMENTAL
    BackupCreateRequest:
      title: Backup Create Request
      required:
        - mode
      type: object
      properties:
        mode:
          $ref: "#/components/schemas/BackupModeRequest"
    BackupModeRequest:
      title: Backup Mode Request
      description: An enumeration.
      type: string
      enum:
        - FULL
    BackupResponse:
      title: Backup Response
      required:
        - id
      type: object
      properties:
        id:
          title: Id
          type: string
          format: uuid
    BackupInstanceDetailResponse:
      title: Instance Detail Response
      description: >
        This response object provides details about a database instance associated with a backup. 
        It is provided only if the originating database instance of the backup is not deleted. 
        If the originating instance is deleted, no instance details will be provided.
      required:
        - id
        - name
      type: object
      properties:
        id:
          title: Id
          description: Database instance unique identifier.
          type: string
          format: uuid
        name:
          title: Name
          description: Database instance unique name.
          type: string
          maxLength: 100
          example: "mydbinstance"
    SnapshotDetailResponse:
      title: Snapshot Detail Response
      required:
        - id
        - instance
        - allocated_size
        - name
        - description
        - type
        - status
        - created_at
      type: object
      properties:
        id:
          title: Id
          type: string
          format: uuid
        instance:
          $ref: "#/components/schemas/SnapshotInstanceDetailResponse"
        name:
          title: Name
          type: string
        description:
          title: Description
          type: string
        type:
          $ref: "#/components/schemas/SnapshotType"
        status:
          $ref: "#/components/schemas/SnapshotStatus"
        allocated_size:
          title: Allocated Size
          type: integer
          description: Allocated size in gibibytes.
        created_at:
          title: Created At
          type: string
          format: date-time
        started_at:
          title: Started At
          type: string
          format: date-time
        finished_at:
          title: Finished At
          type: string
          format: date-time
        updated_at:
          title: Updated At
          type: string
          format: date-time
    SnapshotStatus:
      title: Snapshot Status
      description: An enumeration.
      type: string
      enum:
        - PENDING
        - CREATING
        - AVAILABLE
        - RESTORING
        - ERROR
        - DELETING
        - DELETED
    SnapshotType:
      title: Backup Type
      description: An enumeration.
      type: string
      enum:
        - ON_DEMAND
        - AUTOMATED
    SnapshotsResponse:
      title: Snapshots Response
      required:
        - meta
        - results
      type: object
      properties:
        meta:
          $ref: '#/components/schemas/MetaResponse'
        results:
          title: Results
          type: array
          items:
            $ref: "#/components/schemas/SnapshotDetailResponse"
    SnapshotInstanceDetailResponse:
      title: Instance Detail Response
      description: >
        This response object provides details about a database instance associated with a snapshot.
<<<<<<< HEAD

=======
>>>>>>> f8934cdd
      required:
        - id
        - name
      type: object
      properties:
        id:
          title: Id
          description: Database instance unique identifier.
          type: string
          format: uuid
        name:
          title: Name
          description: Database instance unique name.
          type: string
          maxLength: 100
          example: "mydbinstance"
    SnapshotCreateRequest:
      required:
        - name
        - description
      type: object
      properties:
        name:
          title: Name
          description: Snapshot unique name.
          type: string
          maxLength: 100
          example: "mysnapshot"
        description:
          title: Description
          description: Snapshot description.
          type: string
          maxLength: 255
          example: "mydescription"
    SnapshotUpdateRequest:
      type: object
      properties:
        name:
          title: Name
          description: Snapshot unique name.
          type: string
          maxLength: 100
          example: "mysnapshotupdated"
        description:
          title: Description
          description: Snapshot description.
          type: string
          maxLength: 255
          example: "mydescriptionupdated"
    SnapshotResponse:
      title: Snapshot Response
      required:
        - id
      type: object
      properties:
        id:
          title: Id
          type: string
          format: uuid
    RestoreSnapshotRequest:
      title: Restore Snapshot Instance Request
      required:
        - name
        - instance_type_id
      type: object
      properties:
        name:
          title: Name
          maxLength: 100
          type: string
        instance_type_id:
          title: Instance Type Id
          type: string
          format: uuid
        volume:
          $ref: "#/components/schemas/InstanceVolumeRequest"
        backup_retention_days:
          title: Backup Retention Days
          type: integer
          default: 7
          description: The number of days that a particular backup is kept until its deletion.
        backup_start_at:
          title: Backup Start At
          description: Start time (UTC timezone) which is allowed to start the automated backup process.
          type: string
          format: time
          default: "04:00:00"
    InstanceTypesResponse:
      title: InstanceTypes Response
      required:
        - meta
        - results
      type: object
      properties:
        meta:
            $ref: '#/components/schemas/MetaResponse'
        results:
          title: Results
          type: array
          items:
            $ref: "#/components/schemas/InstanceType"            
    AddressAccess:
      title: Address Access
      type: string
      enum:
        - PRIVATE
        - PUBLIC
      example: PRIVATE
    AddressType:
      title: Address Type
      type: string
      enum:
        - IPv4
        - IPv6
      example: IPv4
    InstanceStatusUpdate:
      title: Instance Status Update
      type: string
      enum:
        - ACTIVE
        - STOPPED
      example: ACTIVE
    InstancesResponse:
      title: Instances Response
      required:
        - meta
        - results
      type: object
      properties:
        meta:
          $ref: '#/components/schemas/MetaResponse'
        results:
          title: Results
          type: array
          items:
            $ref: "#/components/schemas/InstanceDetailResponse"
    InstanceStatus:
      title: Instance Status
      type: string
      enum:
        - CREATING
        - ERROR
        - STOPPED
        - REBOOT
        - PENDING
        - RESIZING
        - DELETED
        - ACTIVE
        - STARTING
        - STOPPING
        - BACKING_UP
        - DELETING
        - RESTORING
        - ERROR_DELETING
        - MAINTENANCE
        - MAINTENANCE_ERROR
      example: ACTIVE
    InstanceGeneration:
      title: Instance Generation
      description: Current database instance generation
      type: string
      enum:
        - G0B
        - G1B
        - G2B
        - G3B
        - G4B
        - G5B
        - G6B
        - G7B
        - G8B
        - G9B
        - G10B
      example: G1B
    InstanceParametersNames:
      title: Instance Parameters Name
      description: Database parameter name.
      type: string
      enum:
        - LOWER_CASE_TABLE_NAMES
    InstanceParametersRequest:
      properties:
        name:
          $ref: '#/components/schemas/InstanceParametersNames'
        value:
          title: Instance Parameters Value
          description: Database parameter value.
          anyOf:
            - type: number
            - type: integer
            - type: boolean
            - type: string
      required:
        - name
        - value
      title: InstanceParametersRequest
      type: object
    InstanceParametersResponse:
      properties:
        name:
          $ref: '#/components/schemas/InstanceParametersNames'
        value:
          title: Instance Parameters Value
          description: Database parameter value.
          anyOf:
            - type: number
            - type: integer
            - type: boolean
            - type: string
      required:
        - name
        - value
      title: InstanceParametersResponse
      type: object
    InstanceCreateRequest:
      title: Instance Create Request
      required:
        - name
        - password
        - user
        - volume
        - engine_id
        - instance_type_id
      type: object
      properties:
        name:
          title: Name
          maxLength: 100
          type: string
        engine_id:
          title: Engine Id
          type: string
          format: uuid
        instance_type_id:
          title: Instance Type Id
          type: string
          format: uuid
        user:
          title: User
          maxLength: 25
          type: string
        password:
          title: Password
          maxLength: 50
          type: string
        volume:
          $ref: "#/components/schemas/InstanceVolumeRequest"
        parameters:
          type: array
          items:
            $ref: "#/components/schemas/InstanceParametersRequest"
          default: []
        backup_retention_days:
          title: Backup Retention Days
          type: integer
          default: 7
          description: The number of days that a particular backup is kept until its deletion.
        backup_start_at:
          title: Backup Start At
          description: Start time (UTC timezone) which is allowed to start the automated backup process.
          type: string
          format: time
          default: "04:00:00"
    InstanceVolumeRequest:
      title: Instance Volume Request
      required:
        - size
      type: object
      properties:
        size:
          description: The size of the volume (in GiB).
          type: integer
          minimum: 10
          maximum: 50000
          example: 30
        type:
          description: The type of the volume.
          allOf:
            - $ref: "#/components/schemas/VolumeType"
          default: CLOUD_NVME_15K
    InstanceVolumeResizeRequest:
      title: Instance Volume Request
      type: object
      required:
        - size
      properties:
        size:
          description: The size of the volume (in GiB).
          type: integer
          minimum: 10
          maximum: 50000
          example: 30
        type:
          description: The type of the volume.
          allOf:
            - $ref: "#/components/schemas/VolumeType"
          default: CLOUD_NVME_15K
    InstanceResponse:
      title: Instance Response
      required:
        - id
      type: object
      properties:
        id:
          title: Id
          type: string
          format: uuid
    RestoreResponse:
      title: Restore Response
      required:
        - id
      type: object
      properties:
        id:
          title: Id
          type: string
          format: uuid
    InstanceRestoreRequest:
      title: Instance Restore Request
      required:
        - backup_id
      type: object
      properties:
        backup_id:
          title: Backup Id
          type: string
          format: uuid
    InstanceDetailResponse:
      title: Instance Detail Response
      required:
        - id
        - name
        - engine_id
        - datastore_id
        - flavor_id
        - instance_type_id
        - volume
        - addresses
        - status
        - generation
        - parameters
        - created_at
        - backup_start_at
        - backup_retention_days
      type: object
      properties:
        id:
          title: Id
          description: Database instance unique identifier.
          type: string
          format: uuid
        name:
          title: Name
          description: Database instance unique name.
          type: string
          maxLength: 100
          example: "mydbinstance"
        engine_id:
          description: Engine unique identifier.
          type: string
          format: uuid
        datastore_id:
          deprecated: true
          description: |
            Datastore unique identifier (Deprecated).
            **Deprecated**: This property is being deprecated in favor of `engine_id`. Please update your requests to use `engine_id` for improved functionality and future compatibility.
          type: string
          format: uuid
        flavor_id:
          deprecated: true
          description: |
            Flavor unique identifier. Instance size  (Deprecated).
            **Deprecated**: This property is being deprecated in favor of `instance_type_id`. Please update your requests to use `instance_type_id` for improved functionality and future compatibility.
          type: string
          format: uuid
        instance_type_id:
          description: Instance Type unique identifier. Instance size.
          type: string
          format: uuid
        volume:
          $ref: "#/components/schemas/Volume"
        addresses:
          title: Addresses
          type: array
          items:
            $ref: "#/components/schemas/Address"
        status:
          $ref: "#/components/schemas/InstanceStatus"
        generation:
          $ref: "#/components/schemas/InstanceGeneration"
        parameters:
          type: array
          items:
            $ref: "#/components/schemas/InstanceParametersResponse"
        backup_retention_days:
          title: Backup Retention Days
          type: integer
          example: 7
          description: The number of days that a particular backup is kept until its deletion.
        backup_start_at:
          title: Backup Start At
          description: Start time (UTC timezone) which is allowed to start the automated backup process.
          type: string
          format: time
          example: "04:00:00"
        created_at:
          title: Creation date
          type: string
          format: date-time
        updated_at:
          title: Last updated date
          type: string
          format: date-time
        started_at:
          title: Initial setup start date
          type: string
          format: date-time
        finished_at:
          title: Initial setup finish date
          type: string
          format: date-time
        maintenance_scheduled_at:
          title: Maintenance schedule date
          type: string
          format: date-time
        replicas:
          title: Replicas
          type: array
          items:
            $ref: "#/components/schemas/ReplicaDetailResponse"
    DatabaseInstanceUpdateRequest:
      title: Database Instance Update Request
      type: object
      properties:
        status:
          $ref: "#/components/schemas/InstanceStatusUpdate"
        backup_retention_days:
          title: Backup Retention Days
          type: integer
          example: 7
          description: The number of days that a particular backup is kept until its deletion.
        backup_start_at:
          title: Backup Start At
          description: Start time (UTC timezone) which is allowed to start the automated backup process.
          type: string
          format: time
          example: "04:00:00"
    EngineStatus:
      title: EngineStatus
      description: An enumeration.
      type: string
      enum:
        - ACTIVE
        - DEPRECATED
    EnginesResponse:
      title: Engines Response
      required:
        - meta
        - results
      type: object
      properties:
        meta:
            $ref: '#/components/schemas/MetaResponse'
        results:
          title: Results
          type: array
          items:
            $ref: "#/components/schemas/EngineResponse"
    EngineResponse:
      title: Engine Response
      required:
        - engine
        - name
        - id
        - version
        - status
      type: object
      properties:
        id:
          title: Id
          type: string
          format: uuid
          description: Engine unique identifier.
        engine:
          deprecated: true
          title: Engine
          type: string
          example: mysql
          description: |
            Database engine (Deprecated).
            **Deprecated**: This property is being deprecated in favor of `name`. Please update your requests to use `name` for improved functionality and future compatibility.
        name:
          title: Name
          type: string
          example: mysql
          description: Database name.
        version:
          title: Version
          type: string
          description: Database engine version.
          example: "5.7"
        status:
          $ref: "#/components/schemas/EngineStatus"
    InstanceTypeStatus:
      title: Instance Type Status
      description: An enumeration.
      type: string
      enum:
        - ACTIVE
        - DEPRECATED    
    InstanceExpand:
      title: Instance Expand
      description: An enumeration.
      type: string
      enum:
        - replicas
    VolumeType:
      title: Volume Type
      description: The type of the volume.
      type: string
      enum:
        - CLOUD_NVME_15K
        - CLOUD_NVME
        - CLOUD_HDD
    ReplicasResponse:
      title: Replicas Response
      required:
        - meta
        - results
      type: object
      properties:
        meta:
            $ref: '#/components/schemas/MetaResponse'
        results:
          title: Results
          type: array
          items:
            $ref: "#/components/schemas/ReplicaDetailResponse"
    ReplicaDetailResponse:
      title: Replica Detail Response
      required:
        - addresses
        - created_at
        - engine_id
        - datastore_id
        - flavor_id
        - instance_type_id
        - volume
        - id
        - name
        - source_id
        - status
        - generation
        - parameters
      type: object
      properties:
        id:
          title: Id
          type: string
          format: uuid
        source_id:
          title: Source Id
          type: string
          format: uuid
        name:
          title: Name
          type: string
        engine_id:
          description: Engine unique identifier.
          type: string
          format: uuid
        datastore_id:
          deprecated: true
          description: |
            Datastore unique identifier (Deprecated).
            **Deprecated**: This property is being deprecated in favor of `engine_id`. Please update your requests to use `engine_id` for improved functionality and future compatibility.
          type: string
          format: uuid
        instance_type_id:
          title: Instance Type Id
          type: string
          format: uuid
        flavor_id:
          deprecated: true
          description: |
            Instance Type Id (Deprecated).
            **Deprecated**: This property is being deprecated in favor of `instance_type_id`. Please update your requests to use `engine_id` for improved functionality and future compatibility.
          type: string
          format: uuid
        
        volume:
          $ref: "#/components/schemas/Volume"
        addresses:
          title: Addresses
          type: array
          items:
            $ref: "#/components/schemas/ReplicaAddressResponse"
        status:
          $ref: "#/components/schemas/InstanceStatus"
        generation:
          $ref: "#/components/schemas/InstanceGeneration"
        parameters:
          type: array
          items:
            $ref: "#/components/schemas/InstanceParametersResponse"
        created_at:
          title: Created At
          type: string
          format: date-time
        updated_at:
          title: Updated At
          type: string
          format: date-time
        started_at:
          title: Initial setup start date
          type: string
          format: date-time
        finished_at:
          title: Initial setup finish date
          type: string
          format: date-time
        maintenance_scheduled_at:
          title: Maintenance schedule date
          type: string
          format: date-time
    ReplicaAddressResponse:
      title: Replica Address Response
      required:
        - access
      type: object
      properties:
        access:
          $ref: "#/components/schemas/AddressAccess"
        type:
          $ref: "#/components/schemas/AddressType"
        address:
          title: Address
          type: string
    ReplicaCreateRequest:
      title: Replica Create Request
      required:
        - name
        - source_id
      type: object
      properties:
        source_id:
          title: Source Id
          type: string
          format: uuid
        name:
          title: Name
          maxLength: 255
          type: string
        flavor_id:
          deprecated: true
          description: |
            Flavor Id (Deprecated).
            **Deprecated**: This property is being deprecated in favor of `instance_type_id`. Please update your requests to use `instance_type_id` for improved functionality and future compatibility.          
          type: string
          format: uuid
        instance_type_id:
          title: Instance Type Id
          type: string
          format: uuid
    ReplicaResizeRequest:
      title: Replica Resize Request
      type: object
      properties:
        instance_type_id:
          title: Instance Type Id
          type: string
          format: uuid
        flavor_id:
          deprecated: true
          format: uuid
          title: Flavor Id
          type: string
    ReplicaResponse:
      title: Replica Response
      required:
        - id
      type: object
      properties:
        id:
          title: Id
          type: string
          format: uuid
    Volume:
      type: object
      properties:
        size:
          description: The size of the volume (in GiB).
          type: integer
          minimum: 10
          maximum: 50000
          example: 30
        type:
          description: The type of the volume.
          type: string
          enum:
            - CLOUD_NVME
            - CLOUD_HDD
            - CLOUD_NVME_15K
      required:
        - size
        - type
    Address:
      required:
        - access
      type: object
      properties:
        access:
          title: Access
          description: Determine if the IP can be accessed from the internet.
          type: string
          enum:
            - PRIVATE
            - PUBLIC
        type:
          title: Type
          type: string
          enum:
            - IPv4
            - IPv6
        address:
          title: Address
          type: string
          example: "172.53.10.82"
    Flavor:
      type: object
      required:
        - id
        - name
        - label
        - vcpu
        - ram
        - family_description
        - family_slug
        - size
        - sku_source
        - sku_replica
      properties:
        id:
          description: Flavor unique identifier.
          type: string
          format: uuid
        name:
          description: Flavor name.
          type: string
          example: i0-c1-r4-d10
        label:
          description: Flavor label.
          type: string
          example: cloud-dbaas-bs1.small
        vcpu:
          description: Number of vCPUs.
          type: string
          example: "1"
        ram:
          description: RAM Amount.
          type: string
          example: "4 GB"
        family_description:
          description: Flavor Family Description.
          type: string
          example: Basic
        family_slug:
          description: Flavor Family SLUG.
          type: string
          example: bs1
        size:
          description: Flavor Size Description.
          type: string
          example: Small
        sku_source:
          description: SKU Database Instance Source.
          type: string
          example: BRNE10600101sm
        sku_replica:
          description: SKU Database Instance Replica.
          type: string
          example: BRNE10610101sm
    InstanceType:
      type: object
      required:
        - id
        - name
        - label
        - vcpu
        - ram
        - family_description
        - family_slug
        - size
        - sku_source
        - sku_replica
      properties:
        id:
          description: Instance Type unique identifier.
          type: string
          format: uuid
        name:
          description: Instance Type name.
          type: string
          example: i0-c1-r4-d10
        label:
          description: Instance Type label.
          type: string
          example: cloud-dbaas-bs1.small
        vcpu:
          description: Number of vCPUs.
          type: string
          example: "1"
        ram:
          description: RAM Amount.
          type: string
          example: "4 GB"
        family_description:
          description: Instance Type Family Description.
          type: string
          example: Basic
        family_slug:
          description: Instance Type Family SLUG.
          type: string
          example: bs1
        size:
          description: Instance Type Size Description.
          type: string
          example: Small
        sku_source:
          description: SKU Database Instance Source.
          type: string
          example: BRNE10600101sm
        sku_replica:
          description: SKU Database Instance Replica.
          type: string
          example: BRNE10610101sm          
    ErrorResponse:
      title: Error Response
      type: object
      properties:
        slug:
          type: string
          example: "bad_request"
        message:
          type: string
          example: "Bad Request"
        details:
          type: object
      required:
        - slug
        - message
    InstanceResizeRequest:
      title: Instance Resize Request
      type: object
      properties:
        instance_type_id:
          title: Instance Type Id
          type: string
          format: uuid
        flavor_id:
          deprecated: true
          title: Flavor Id (Deprecated)
          type: string
          format: uuid
          description: |
            **Deprecated**: This property is being deprecated in favor of `instance_type_id`. Please update your requests to use `instance_type_id` for improved functionality and future compatibility.		
        volume:
          $ref: "#/components/schemas/InstanceVolumeResizeRequest"
  securitySchemes:
    bearerAuth:
      type: http
      scheme: bearer
      bearerFormat: JWT
      description: "Enter the access token"
    OAuth2PreProd:
      flows:
        authorizationCode:
          authorizationUrl: https://idpa-api-preprod.luizalabs.com/oauth/authorize
          tokenUrl: https://idpa-api-preprod.luizalabs.com/oauth/token
          scopes:
            dbaas.read: Read DBaaS resources
            dbaas.write: Write DBaaS resources
      type: oauth2
      description: OAuth2 via IDPA
    OAuth2Prod:
      flows:
        authorizationCode:
          authorizationUrl: https://autoseg-idp.luizalabs.com/oauth/authorize
          tokenUrl: https://autoseg-idp.luizalabs.com/oauth/token
          scopes:
            dbaas.read: Read DBaaS resources
            dbaas.write: Write DBaaS resources
      type: oauth2
      description: OAuth2 via IDPA.
  responses:
    BadRequest:
      description: Bad Request.
      content:
        application/json:
          schema:
            $ref: "#/components/schemas/ErrorResponse"
          example:
            slug: "bad_request"
            message: "Bad request"
    NotFound:
      description: Not Found.
      content:
        application/json:
          schema:
            $ref: "#/components/schemas/ErrorResponse"
          example:
            slug: "not_found"
            message: "Not Found"
    RequiredField:
      description: Required Field.
      content:
        application/json:
          schema:
            $ref: "#/components/schemas/ErrorResponse"
          example:
            slug: "bad_request"
            message: "Bad request"
    Unauthorized:
      description: Access Unauthorized.
      content:
        application/json:
          schema:
            $ref: "#/components/schemas/ErrorResponse"
          example:
            slug: "unauthorized"
            message: "Access unauthorized"
    Forbidden:
      description: Access Forbidden.
      content:
        application/json:
          schema:
            $ref: "#/components/schemas/ErrorResponse"
          example:
            slug: "forbidden"
            message: "Access Forbidden"
    UnprocessableEntity:
      description: Unprocessable Entity.
      content:
        application/json:
          schema:
            $ref: "#/components/schemas/ErrorResponse"
          example:
            slug: "unprocessable_entity"
            message: "Unprocessable entity"
    TooManyRequests:
      description: Too Many Requests.
      content:
        application/json:
          schema:
            $ref: "#/components/schemas/ErrorResponse"
          example:
            slug: "too_many_requests"
            message: "Too Many Requests"
    InternalServerError:
      description: Internal Server Error.
      content:
        application/json:
          schema:
            $ref: "#/components/schemas/ErrorResponse"
          example:
            slug: "internal_server_error"
            message: "Internal server error"
servers:
  - url: https://api-dbaas.dev-qa.br-se-1.jaxyendy.com
  - url: https://api-dbaas.team-integration.br-se-1.jaxyendy.com
  - url: https://api-dbaas.pre-prod.br-se-1.jaxyendy.com
  - url: https://api-dbaas.br-se-1.jaxyendy.com
  - url: https://api-dbaas.dev-qa.br-ne-1.jaxyendy.com
  - url: https://api-dbaas.team-integration.br-ne-1.jaxyendy.com
  - url: https://api-dbaas.pre-prod.br-ne-1.jaxyendy.com
  - url: https://api.magalu.cloud/br-ne-1/database
  - url: https://dbaas.dev-qa.se1.br.jaxyendy.com
  - url: https://dbaas.team-integration.se1.br.jaxyendy.com
  - url: https://dbaas.pre-prod.se1.br.jaxyendy.com
  - url: https://api.magalu.cloud/br-se1/database<|MERGE_RESOLUTION|>--- conflicted
+++ resolved
@@ -24,11 +24,6 @@
     description: Database replicas management.
   - name: snapshots
     description: Snapshots management.
-<<<<<<< HEAD
-=======
-
-
->>>>>>> f8934cdd
 paths:
   /v1/datastores:
     get:
@@ -1433,10 +1428,6 @@
             - dbaas.write
         - OAuth2Prod:
             - dbaas.write
-<<<<<<< HEAD
-=======
-
->>>>>>> f8934cdd
 components:
   parameters:
     replica_id:
@@ -1958,10 +1949,6 @@
       title: Instance Detail Response
       description: >
         This response object provides details about a database instance associated with a snapshot.
-<<<<<<< HEAD
-
-=======
->>>>>>> f8934cdd
       required:
         - id
         - name
