{
  "openapi": "3.1.0",
  "info": {
    "title": "Block Storage API Product Documentation - v1",
    "description": "Block Storage API Product Documentation",
    "contact": {
      "name": "IaaS Products",
      "url": "https://github.com/luizalabs",
      "email": "kassio.junqueira@luizalabs.com"
    },
    "version": "v1"
  },
  "paths": {
    "/v1/attachments": {
      "post": {
        "tags": [
          "attachments"
        ],
        "summary": "Attach a volume to a instance",
        "description": "Attach a Volume to a Virtual Machine instance for the currently\n authenticated tenant.\n\nThe Volume attachment will be completed when the Volume status returns to\n\"completed\", and the state becomes \"in-use\".\n\n#### Rules\n- The Volume and the Virtual Machine must belong to the same tenant.\n- Both the Volume and Virtual Machine must have the status \"completed\".\n- The Volume's state must be \"available\".\n- The Virtual Machine's state must be \"stopped\" or \"running\".\n\n#### Notes\n- Verify the state and status of your Volume using the\n **block-storage volume get --id [uuid]** command.\n- Verify the state and status of your Virtual Machine using the\n**virtual-machine instances get --id [uuid]** command\".",
        "operationId": "create_attachment_v1_v1_attachments_post",
        "parameters": [
          {
            "name": "x-tenant-id",
            "in": "header",
            "required": true,
            "schema": {
              "type": "string",
              "title": "X-Tenant-Id"
            }
          }
        ],
        "requestBody": {
          "content": {
            "application/json": {
              "schema": {
                "$ref": "#/components/schemas/CreateAttachmentRequest"
              }
            }
          },
          "required": true
        },
        "responses": {
          "204": {
            "description": "Successful Response"
          },
          "404": {
            "description": "Not Found",
            "content": {
              "application/json": {
                "schema": {
                  "type": "array",
                  "items": {
                    "$ref": "#/components/schemas/ErrorResponse"
                  },
                  "title": "Response 404 Create Attachment V1 V1 Attachments Post"
                }
              }
            }
          },
          "409": {
            "description": "Conflict",
            "content": {
              "application/json": {
                "schema": {
                  "type": "array",
                  "items": {
                    "$ref": "#/components/schemas/ErrorResponse"
                  },
                  "title": "Response 409 Create Attachment V1 V1 Attachments Post"
                }
              }
            }
          },
          "422": {
            "description": "Unprocessable Entity",
            "content": {
              "application/json": {
                "schema": {
                  "type": "array",
                  "items": {
                    "$ref": "#/components/schemas/ErrorResponse"
                  },
                  "title": "Response 422 Create Attachment V1 V1 Attachments Post"
                }
              }
            }
          }
        },
        "x-viveiro": true
      }
    },
    "/v1/attachments/{id}": {
      "delete": {
        "tags": [
          "attachments"
        ],
        "summary": "Delete an attachment",
        "description": "Detach a Volume from a Virtual Machine instance for the\n currently authenticated tenant.\n\nThe Volume detachment will be completed when the Volume state returns to\n \"available,\" and the status becomes \"completed\".\n\n#### Rules\n- The Volume and the Virtual Machine must belong to the same tenant.\n- Both the Volume and Virtual Machine must have the status \"completed\".\n- The Volume's state must be \"in-use\".\n- The Virtual Machine's state must be \"stopped\".\n\n#### Notes\n- Verify the state and status of your Volume using the\n **block-storage volume get --id [uuid]** command.\n- Verify the state and status of your Virtual Machine using the\n **virtual-machine instances get --id [uuid]** command.\n- Ensure that any file systems on the device within your operating system are\n unmounted before detaching the Volume.\n\n#### Troubleshooting\n- A failure during detachment can result in the Volume becoming stuck in the\n busy state. If this occurs, detachment may be delayed indefinitely until you\n unmount the Volume, force detachment, reboot the instance, or perform all\n three.",
        "operationId": "delete_attachment_v1_v1_attachments__id__delete",
        "parameters": [
          {
            "name": "id",
            "in": "path",
            "required": true,
            "schema": {
              "type": "string",
              "title": "Id",
              "format": "uuid"
            }
          },
          {
            "name": "x-tenant-id",
            "in": "header",
            "required": true,
            "schema": {
              "type": "string",
              "title": "X-Tenant-Id"
            }
          }
        ],
        "responses": {
          "204": {
            "description": "Successful Response"
          },
          "404": {
            "description": "Not Found",
            "content": {
              "application/json": {
                "schema": {
                  "type": "array",
                  "items": {
                    "$ref": "#/components/schemas/ErrorResponse"
                  },
                  "title": "Response 404 Delete Attachment V1 V1 Attachments  Id  Delete"
                }
              }
            }
          },
          "409": {
            "description": "Conflict",
            "content": {
              "application/json": {
                "schema": {
                  "type": "array",
                  "items": {
                    "$ref": "#/components/schemas/ErrorResponse"
                  },
                  "title": "Response 409 Delete Attachment V1 V1 Attachments  Id  Delete"
                }
              }
            }
          },
          "422": {
            "description": "Unprocessable Entity",
            "content": {
              "application/json": {
                "schema": {
                  "type": "array",
                  "items": {
                    "$ref": "#/components/schemas/ErrorResponse"
                  },
                  "title": "Response 422 Delete Attachment V1 V1 Attachments  Id  Delete"
                }
              }
            }
          }
        },
        "x-viveiro": true
      }
    },
    "/v1/backups": {
      "get": {
        "tags": [
          "backups"
        ],
        "summary": "List backups in the current tenant",
        "description": "Retrieve a list of Backups for the currently authenticated tenant.\n\n#### Notes\n- Use the **expand** argument to obtain additional details about the\n Volume used to create each Backup.",
        "operationId": "list_backups_v1_backups_get",
        "parameters": [
          {
            "name": "expand",
            "in": "query",
            "required": false,
            "schema": {
              "type": "array",
              "items": {
                "$ref": "#/components/schemas/ExpandBackup"
              },
              "title": "Expand",
              "default": []
            }
          },
          {
            "name": "_limit",
            "in": "query",
            "required": false,
            "schema": {
              "exclusiveMinimum": 0,
              "type": "integer",
              "title": " Limit",
              "default": 50
            }
          },
          {
            "name": "_offset",
            "in": "query",
            "required": false,
            "schema": {
              "type": "integer",
              "title": " Offset",
              "minimum": 0,
              "default": 0
            }
          },
          {
            "name": "_sort",
            "in": "query",
            "required": false,
            "schema": {
              "type": "string",
              "title": " Sort",
              "pattern": "^(^[\\w-]+:(asc|desc)(,[\\w-]+:(asc|desc))*)?$",
              "default": "created_at:asc"
            }
          },
          {
            "name": "x-tenant-id",
            "in": "header",
            "required": true,
            "schema": {
              "type": "string",
              "title": "X-Tenant-Id"
            }
          }
        ],
        "responses": {
          "200": {
            "description": "Successful Response",
            "content": {
              "application/json": {
                "schema": {
                  "$ref": "#/components/schemas/BackupListResponse"
                }
              }
            }
          },
          "404": {
            "description": "Not Found",
            "content": {
              "application/json": {
                "schema": {
                  "type": "array",
                  "items": {
                    "$ref": "#/components/schemas/ErrorResponse"
                  },
                  "title": "Response 404 List Backups V1 Backups Get"
                }
              }
            }
          },
          "409": {
            "description": "Conflict",
            "content": {
              "application/json": {
                "schema": {
                  "type": "array",
                  "items": {
                    "$ref": "#/components/schemas/ErrorResponse"
                  },
                  "title": "Response 409 List Backups V1 Backups Get"
                }
              }
            }
          },
          "422": {
            "description": "Unprocessable Entity",
            "content": {
              "application/json": {
                "schema": {
                  "type": "array",
                  "items": {
                    "$ref": "#/components/schemas/ErrorResponse"
                  },
                  "title": "Response 422 List Backups V1 Backups Get"
                }
              }
            }
          }
        },
        "x-viveiro": true,
        "x-mgc-hidden": true
      },
      "post": {
        "tags": [
          "backups"
        ],
        "summary": "Create a Backup",
        "description": "Create a backup for the currently authenticated tenant.\n\nThe Backup can be used when it reaches the \"available\" state and the\n \"completed\" status.\n\n#### Rules\n- The Backup name must be unique; otherwise, the creation will be disallowed.\n- The Volume can be either in in-use or available states.\n- The Volume must not have an operation in execution.\n\n#### Notes\n- Use the **block-storage volume list** command to retrieve a list of all\n Volumes and obtain the ID of the Volume that will be used to create the\n Backup.",
        "operationId": "create_backup_v1_backups_post",
        "parameters": [
          {
            "name": "x-tenant-id",
            "in": "header",
            "required": true,
            "schema": {
              "type": "string",
              "title": "X-Tenant-Id"
            }
          }
        ],
        "requestBody": {
          "content": {
            "application/json": {
              "schema": {
                "$ref": "#/components/schemas/CreateBackup"
              }
            }
          },
          "required": true
        },
        "responses": {
          "202": {
            "description": "Successful Response",
            "content": {
              "application/json": {
                "schema": {
                  "$ref": "#/components/schemas/IdResponse"
                }
              }
            }
          },
          "404": {
            "description": "Not Found",
            "content": {
              "application/json": {
                "schema": {
                  "type": "array",
                  "items": {
                    "$ref": "#/components/schemas/ErrorResponse"
                  },
                  "title": "Response 404 Create Backup V1 Backups Post"
                }
              }
            }
          },
          "409": {
            "description": "Conflict",
            "content": {
              "application/json": {
                "schema": {
                  "type": "array",
                  "items": {
                    "$ref": "#/components/schemas/ErrorResponse"
                  },
                  "title": "Response 409 Create Backup V1 Backups Post"
                }
              }
            }
          },
          "422": {
            "description": "Unprocessable Entity",
            "content": {
              "application/json": {
                "schema": {
                  "type": "array",
                  "items": {
                    "$ref": "#/components/schemas/ErrorResponse"
                  },
                  "title": "Response 422 Create Backup V1 Backups Post"
                }
              }
            }
          }
        },
        "x-viveiro": true,
        "x-mgc-hidden": true
      }
    },
<<<<<<< HEAD
    "/v1/backups/{id}": {
      "get": {
        "tags": [
          "backups"
        ],
        "summary": "Get a Backup",
        "description": "Retrieve details of a Backup for the currently authenticated tenant.\n\n#### Notes\n- Use the **expand** argument to obtain additional details about the Volume\n used to create the Backup.\n- Utilize the **block-storage backups list** command to retrieve a list of\n all Backups and obtain the ID of the Backup for which you want to retrieve\n details.",
        "operationId": "get_backup_v1_backups__id__get",
        "parameters": [
          {
            "name": "id",
            "in": "path",
            "required": true,
            "schema": {
              "type": "string",
              "title": "Id",
              "format": "uuid"
            }
          },
          {
            "name": "expand",
            "in": "query",
            "required": false,
            "schema": {
              "type": "array",
              "items": {
                "$ref": "#/components/schemas/ExpandBackup"
              },
              "title": "Expand",
              "default": []
            }
          },
          {
=======
    "/v1/backups/copy": {
      "post": {
        "tags": [
          "backups"
        ],
        "summary": "Copy backup cross region",
        "description": "Copy a backup cross region for the currently authenticated tenant.\n\n#### Rules\n- The copy only be accepted when the destiny region is different from origin region.\n- The copy only be accepted if the backup's name in destiny region is different from input name.\n- The copy only be accepted if the user has access to destiny region.\n\n#### Notes\n- Utilize the **block-storage backups list** command to retrieve a list of\n all Backups and obtain the ID of the Backup you wish to copy across different region.",
        "operationId": "copy_backup_cross_region_v1_backups_copy_post",
        "parameters": [
          {
>>>>>>> 812d0ee9
            "name": "x-tenant-id",
            "in": "header",
            "required": true,
            "schema": {
              "type": "string",
              "title": "X-Tenant-Id"
            }
          }
        ],
<<<<<<< HEAD
        "responses": {
          "200": {
            "description": "Successful Response",
            "content": {
              "application/json": {
                "schema": {
                  "$ref": "#/components/schemas/BackupResponse"
                }
=======
        "requestBody": {
          "content": {
            "application/json": {
              "schema": {
                "$ref": "#/components/schemas/CopyBackupCrossRegionRequest"
>>>>>>> 812d0ee9
              }
            }
          },
          "required": true
        },
        "responses": {
          "204": {
            "description": "Successful Response"
          },
          "404": {
            "description": "Not Found",
            "content": {
              "application/json": {
                "schema": {
                  "type": "array",
                  "items": {
                    "$ref": "#/components/schemas/ErrorResponse"
                  },
<<<<<<< HEAD
                  "title": "Response 404 Get Backup V1 Backups  Id  Get"
=======
                  "title": "Response 404 Copy Backup Cross Region V1 Backups Copy Post"
>>>>>>> 812d0ee9
                }
              }
            }
          },
          "409": {
            "description": "Conflict",
            "content": {
              "application/json": {
                "schema": {
                  "type": "array",
                  "items": {
                    "$ref": "#/components/schemas/ErrorResponse"
                  },
<<<<<<< HEAD
                  "title": "Response 409 Get Backup V1 Backups  Id  Get"
=======
                  "title": "Response 409 Copy Backup Cross Region V1 Backups Copy Post"
>>>>>>> 812d0ee9
                }
              }
            }
          },
          "422": {
            "description": "Unprocessable Entity",
            "content": {
              "application/json": {
                "schema": {
                  "type": "array",
                  "items": {
                    "$ref": "#/components/schemas/ErrorResponse"
                  },
<<<<<<< HEAD
                  "title": "Response 422 Get Backup V1 Backups  Id  Get"
=======
                  "title": "Response 422 Copy Backup Cross Region V1 Backups Copy Post"
>>>>>>> 812d0ee9
                }
              }
            }
          }
        },
        "x-viveiro": true
      }
    },
    "/v1/backups/{id}": {
      "get": {
        "tags": [
          "backups"
        ],
<<<<<<< HEAD
        "summary": "Delete a Backup",
        "description": "Delete a Backup for the currently authenticated tenant.\n\n#### Rules\n- The Backup's status must be \"completed\".\n- The Backup's state must be \"available\".\n\n\n#### Notes\n- Utilize the **block-storage backups** list command to retrieve a list of\n all Backups and obtain the ID of the Backup you wish to delete.",
        "operationId": "delete_backup_v1_backups__id__delete",
=======
        "summary": "Get a Backup",
        "description": "Retrieve details of a Backup for the currently authenticated tenant.\n\n#### Notes\n- Use the **expand** argument to obtain additional details about the Volume\n used to create the Backup.\n- Utilize the **block-storage backups list** command to retrieve a list of\n all Backups and obtain the ID of the Backup for which you want to retrieve\n details.",
        "operationId": "get_backup_v1_backups__id__get",
>>>>>>> 812d0ee9
        "parameters": [
          {
            "name": "id",
            "in": "path",
            "required": true,
            "schema": {
              "type": "string",
              "title": "Id",
              "format": "uuid"
            }
          },
          {
            "name": "expand",
            "in": "query",
            "required": false,
            "schema": {
              "type": "array",
              "items": {
                "$ref": "#/components/schemas/ExpandBackup"
              },
              "title": "Expand",
              "default": []
            }
          },
          {
            "name": "x-tenant-id",
            "in": "header",
            "required": true,
            "schema": {
              "type": "string",
              "title": "X-Tenant-Id"
            }
          }
        ],
        "responses": {
          "200": {
            "description": "Successful Response",
            "content": {
              "application/json": {
                "schema": {
                  "$ref": "#/components/schemas/BackupResponse"
                }
              }
            }
          },
          "404": {
            "description": "Not Found",
            "content": {
              "application/json": {
                "schema": {
                  "type": "array",
                  "items": {
                    "$ref": "#/components/schemas/ErrorResponse"
                  },
<<<<<<< HEAD
                  "title": "Response 404 Delete Backup V1 Backups  Id  Delete"
=======
                  "title": "Response 404 Get Backup V1 Backups  Id  Get"
>>>>>>> 812d0ee9
                }
              }
            }
          },
          "409": {
            "description": "Conflict",
            "content": {
              "application/json": {
                "schema": {
                  "type": "array",
                  "items": {
                    "$ref": "#/components/schemas/ErrorResponse"
                  },
<<<<<<< HEAD
                  "title": "Response 409 Delete Backup V1 Backups  Id  Delete"
=======
                  "title": "Response 409 Get Backup V1 Backups  Id  Get"
>>>>>>> 812d0ee9
                }
              }
            }
          },
          "422": {
            "description": "Unprocessable Entity",
            "content": {
              "application/json": {
                "schema": {
                  "type": "array",
                  "items": {
                    "$ref": "#/components/schemas/ErrorResponse"
                  },
<<<<<<< HEAD
                  "title": "Response 422 Delete Backup V1 Backups  Id  Delete"
                }
              }
            }
          }
        },
        "x-viveiro": true
      },
      "patch": {
        "tags": [
          "backups"
        ],
        "summary": "Patch a Backup",
        "description": "Patches a Backup for the currently authenticated tenant.\n\n#### Rules\n- The Backup name must be unique; otherwise, renaming will not be allowed.\n- The Backup's state must be available.\n\n#### Notes\n- Utilize the **block-storage backups list** command to retrieve a list of\n all Backups and obtain the ID of the Backup you wish to rename.",
        "operationId": "patch_backup_v1_backups__id__patch",
=======
                  "title": "Response 422 Get Backup V1 Backups  Id  Get"
                }
              }
            }
          }
        },
        "x-viveiro": true,
        "x-mgc-hidden": true
      },
      "delete": {
        "tags": [
          "backups"
        ],
        "summary": "Delete a Backup",
        "description": "Delete a Backup for the currently authenticated tenant.\n\n#### Rules\n- The Backup's status must be \"completed\".\n- The Backup's state must be \"available\".\n\n\n#### Notes\n- Utilize the **block-storage backups** list command to retrieve a list of\n all Backups and obtain the ID of the Backup you wish to delete.",
        "operationId": "delete_backup_v1_backups__id__delete",
>>>>>>> 812d0ee9
        "parameters": [
          {
            "name": "id",
            "in": "path",
            "required": true,
            "schema": {
              "type": "string",
              "title": "Id",
              "format": "uuid"
            }
          },
          {
            "name": "x-tenant-id",
            "in": "header",
            "required": true,
            "schema": {
              "type": "string",
              "title": "X-Tenant-Id"
            }
          }
        ],
<<<<<<< HEAD
        "requestBody": {
          "content": {
            "application/json": {
              "schema": {
                "$ref": "#/components/schemas/PatchResourceRequest"
              }
            }
          },
          "required": true
        },
=======
>>>>>>> 812d0ee9
        "responses": {
          "204": {
            "description": "Successful Response"
          },
          "404": {
            "description": "Not Found",
            "content": {
              "application/json": {
                "schema": {
                  "type": "array",
                  "items": {
                    "$ref": "#/components/schemas/ErrorResponse"
                  },
<<<<<<< HEAD
=======
                  "title": "Response 404 Delete Backup V1 Backups  Id  Delete"
                }
              }
            }
          },
          "409": {
            "description": "Conflict",
            "content": {
              "application/json": {
                "schema": {
                  "type": "array",
                  "items": {
                    "$ref": "#/components/schemas/ErrorResponse"
                  },
                  "title": "Response 409 Delete Backup V1 Backups  Id  Delete"
                }
              }
            }
          },
          "422": {
            "description": "Unprocessable Entity",
            "content": {
              "application/json": {
                "schema": {
                  "type": "array",
                  "items": {
                    "$ref": "#/components/schemas/ErrorResponse"
                  },
                  "title": "Response 422 Delete Backup V1 Backups  Id  Delete"
                }
              }
            }
          }
        },
        "x-viveiro": true,
        "x-mgc-hidden": true
      },
      "patch": {
        "tags": [
          "backups"
        ],
        "summary": "Patch a Backup",
        "description": "Patches a Backup for the currently authenticated tenant.\n\n#### Rules\n- The Backup name must be unique; otherwise, renaming will not be allowed.\n- The Backup's state must be available.\n\n#### Notes\n- Utilize the **block-storage backups list** command to retrieve a list of\n all Backups and obtain the ID of the Backup you wish to rename.",
        "operationId": "patch_backup_v1_backups__id__patch",
        "parameters": [
          {
            "name": "id",
            "in": "path",
            "required": true,
            "schema": {
              "type": "string",
              "title": "Id",
              "format": "uuid"
            }
          },
          {
            "name": "x-tenant-id",
            "in": "header",
            "required": true,
            "schema": {
              "type": "string",
              "title": "X-Tenant-Id"
            }
          }
        ],
        "requestBody": {
          "content": {
            "application/json": {
              "schema": {
                "$ref": "#/components/schemas/PatchResourceRequest"
              }
            }
          },
          "required": true
        },
        "responses": {
          "204": {
            "description": "Successful Response"
          },
          "404": {
            "description": "Not Found",
            "content": {
              "application/json": {
                "schema": {
                  "type": "array",
                  "items": {
                    "$ref": "#/components/schemas/ErrorResponse"
                  },
>>>>>>> 812d0ee9
                  "title": "Response 404 Patch Backup V1 Backups  Id  Patch"
                }
              }
            }
          },
          "409": {
            "description": "Conflict",
            "content": {
              "application/json": {
                "schema": {
                  "type": "array",
                  "items": {
                    "$ref": "#/components/schemas/ErrorResponse"
                  },
                  "title": "Response 409 Patch Backup V1 Backups  Id  Patch"
                }
              }
            }
          },
          "422": {
            "description": "Unprocessable Entity",
            "content": {
              "application/json": {
                "schema": {
                  "type": "array",
                  "items": {
                    "$ref": "#/components/schemas/ErrorResponse"
                  },
                  "title": "Response 422 Patch Backup V1 Backups  Id  Patch"
                }
              }
            }
          }
        },
        "x-viveiro": true,
        "x-mgc-hidden": true
      }
    },
    "/v1/snapshots": {
      "get": {
        "tags": [
          "snapshots"
        ],
        "summary": "List snapshots in the current tenant",
        "description": "Retrieve a list of Snapshots for the currently authenticated tenant.\n\n#### Notes\n- Use the expand argument to obtain additional details about the Volume used to\n create each Snapshot.",
        "operationId": "list_snapshot_v1_snapshots_get",
        "parameters": [
          {
            "name": "expand",
            "in": "query",
            "required": false,
            "schema": {
              "type": "array",
              "items": {
                "$ref": "#/components/schemas/ExpandSnapshots"
              },
              "title": "Expand",
              "default": []
            }
          },
          {
            "name": "_limit",
            "in": "query",
            "required": false,
            "schema": {
              "exclusiveMinimum": 0,
              "type": "integer",
              "title": " Limit",
              "default": 50
            }
          },
          {
            "name": "_offset",
            "in": "query",
            "required": false,
            "schema": {
              "type": "integer",
              "title": " Offset",
              "minimum": 0,
              "default": 0
            }
          },
          {
            "name": "_sort",
            "in": "query",
            "required": false,
            "schema": {
              "type": "string",
              "title": " Sort",
              "pattern": "^(^[\\w-]+:(asc|desc)(,[\\w-]+:(asc|desc))*)?$",
              "default": "created_at:asc"
            }
          },
          {
            "name": "x-tenant-id",
            "in": "header",
            "required": true,
            "schema": {
              "type": "string",
              "title": "X-Tenant-Id"
            }
          }
        ],
        "responses": {
          "200": {
            "description": "Successful Response",
            "content": {
              "application/json": {
                "schema": {
                  "$ref": "#/components/schemas/SnapshotListResponse"
                }
              }
            }
          },
          "404": {
            "description": "Not Found",
            "content": {
              "application/json": {
                "schema": {
                  "type": "array",
                  "items": {
                    "$ref": "#/components/schemas/ErrorResponse"
                  },
                  "title": "Response 404 List Snapshot V1 Snapshots Get"
                }
              }
            }
          },
          "409": {
            "description": "Conflict",
            "content": {
              "application/json": {
                "schema": {
                  "type": "array",
                  "items": {
                    "$ref": "#/components/schemas/ErrorResponse"
                  },
                  "title": "Response 409 List Snapshot V1 Snapshots Get"
                }
              }
            }
          },
          "422": {
            "description": "Unprocessable Entity",
            "content": {
              "application/json": {
                "schema": {
                  "type": "array",
                  "items": {
                    "$ref": "#/components/schemas/ErrorResponse"
                  },
                  "title": "Response 422 List Snapshot V1 Snapshots Get"
                }
              }
            }
          }
        },
        "x-viveiro": true
      },
      "post": {
        "tags": [
          "snapshots"
        ],
        "summary": "Create a snapshot",
        "description": "Create a Snapshot for the currently authenticated tenant.\n\nThe Snapshot can be used when it reaches the \"available\" state and the\n \"completed\" status.\n\n#### Rules\n- The Snapshot name must be unique; otherwise, the creation will be disallowed.\n- Creating Snapshots from restored Volumes may lead to future conflicts as\n you can't delete a Volume with an Snapshot and can't delete a Snapshot with a\n restored Volume, so we recommend avoiding it.\n\n#### Notes\n- Use the **block-storage volume list** command to retrieve a list of all\n Volumes and obtain the ID of the Volume that will be used to create the\n Snapshot.",
        "operationId": "create_snapshot_v1_snapshots_post",
        "parameters": [
          {
            "name": "x-tenant-id",
            "in": "header",
            "required": true,
            "schema": {
              "type": "string",
              "title": "X-Tenant-Id"
            }
          }
        ],
        "requestBody": {
          "content": {
            "application/json": {
              "schema": {
                "$ref": "#/components/schemas/SnapshotCreationRequest"
              }
            }
          },
          "required": true
        },
        "responses": {
          "202": {
            "description": "Successful Response",
            "content": {
              "application/json": {
                "schema": {
                  "$ref": "#/components/schemas/IdResponse"
                }
              }
            }
          },
          "404": {
            "description": "Not Found",
            "content": {
              "application/json": {
                "schema": {
                  "type": "array",
                  "items": {
                    "$ref": "#/components/schemas/ErrorResponse"
                  },
                  "title": "Response 404 Create Snapshot V1 Snapshots Post"
                }
              }
            }
          },
          "409": {
            "description": "Conflict",
            "content": {
              "application/json": {
                "schema": {
                  "type": "array",
                  "items": {
                    "$ref": "#/components/schemas/ErrorResponse"
                  },
                  "title": "Response 409 Create Snapshot V1 Snapshots Post"
                }
              }
            }
          },
          "422": {
            "description": "Unprocessable Entity",
            "content": {
              "application/json": {
                "schema": {
                  "type": "array",
                  "items": {
                    "$ref": "#/components/schemas/ErrorResponse"
                  },
                  "title": "Response 422 Create Snapshot V1 Snapshots Post"
                }
              }
            }
          }
        },
        "x-viveiro": true
      }
    },
    "/v1/snapshots/{id}": {
      "get": {
        "tags": [
          "snapshots"
        ],
        "summary": "Retrieve the details of a snapshot",
        "description": "Retrieve details of a Snapshot for the currently authenticated tenant.\n\n#### Notes\n- Use the **expand** argument to obtain additional details about the Volume\n used to create the Snapshot.\n- Utilize the **block-storage snapshots list** command to retrieve a list of\n all Snapshots and obtain the ID of the Snapshot for which you want to retrieve\n details.",
        "operationId": "get_snapshot_v1_snapshots__id__get",
        "parameters": [
          {
            "name": "id",
            "in": "path",
            "required": true,
            "schema": {
              "type": "string",
              "title": "Id",
              "format": "uuid"
            }
          },
          {
            "name": "expand",
            "in": "query",
            "required": false,
            "schema": {
              "type": "array",
              "items": {
                "$ref": "#/components/schemas/ExpandSnapshots"
              },
              "title": "Expand",
              "default": []
            }
          },
          {
            "name": "x-tenant-id",
            "in": "header",
            "required": true,
            "schema": {
              "type": "string",
              "title": "X-Tenant-Id"
            }
          }
        ],
        "responses": {
          "200": {
            "description": "Successful Response",
            "content": {
              "application/json": {
                "schema": {
                  "$ref": "#/components/schemas/SnapshotResponse"
                }
              }
            }
          },
          "404": {
            "description": "Not Found",
            "content": {
              "application/json": {
                "schema": {
                  "type": "array",
                  "items": {
                    "$ref": "#/components/schemas/ErrorResponse"
                  },
                  "title": "Response 404 Get Snapshot V1 Snapshots  Id  Get"
                }
              }
            }
          },
          "409": {
            "description": "Conflict",
            "content": {
              "application/json": {
                "schema": {
                  "type": "array",
                  "items": {
                    "$ref": "#/components/schemas/ErrorResponse"
                  },
                  "title": "Response 409 Get Snapshot V1 Snapshots  Id  Get"
                }
              }
            }
          },
          "422": {
            "description": "Unprocessable Entity",
            "content": {
              "application/json": {
                "schema": {
                  "type": "array",
                  "items": {
                    "$ref": "#/components/schemas/ErrorResponse"
                  },
                  "title": "Response 422 Get Snapshot V1 Snapshots  Id  Get"
                }
              }
            }
          }
        },
        "x-viveiro": true
      },
      "delete": {
        "tags": [
          "snapshots"
        ],
        "summary": "Delete a snapshot",
        "description": "Delete a Snapshot for the currently authenticated tenant.\n\n#### Rules\n- The Snapshot's status must be \"completed\".\n- The Snapshot's state must be \"available\".\n- Deleting a Snapshot that has been restored is not possible. If necessary,\n delete the restored Volume first and then proceed to delete the Snapshot.\n\n#### Notes\n- Utilize the **block-storage snapshots** list command to retrieve a list of\n all Snapshots and obtain the ID of the Snapshot you wish to delete.\n- If needed, you can use the **block-storage volume list** command to retrieve\n a list of all Volumes and obtain the ID of the restored Volume.",
        "operationId": "delete_snapshot_v1_snapshots__id__delete",
        "parameters": [
          {
            "name": "id",
            "in": "path",
            "required": true,
            "schema": {
              "type": "string",
              "title": "Id",
              "format": "uuid"
            }
          },
          {
            "name": "x-tenant-id",
            "in": "header",
            "required": true,
            "schema": {
              "type": "string",
              "title": "X-Tenant-Id"
            }
          }
        ],
        "responses": {
          "204": {
            "description": "Successful Response"
          },
          "404": {
            "description": "Not Found",
            "content": {
              "application/json": {
                "schema": {
                  "type": "array",
                  "items": {
                    "$ref": "#/components/schemas/ErrorResponse"
                  },
                  "title": "Response 404 Delete Snapshot V1 Snapshots  Id  Delete"
                }
              }
            }
          },
          "409": {
            "description": "Conflict",
            "content": {
              "application/json": {
                "schema": {
                  "type": "array",
                  "items": {
                    "$ref": "#/components/schemas/ErrorResponse"
                  },
                  "title": "Response 409 Delete Snapshot V1 Snapshots  Id  Delete"
                }
              }
            }
          },
          "422": {
            "description": "Unprocessable Entity",
            "content": {
              "application/json": {
                "schema": {
                  "type": "array",
                  "items": {
                    "$ref": "#/components/schemas/ErrorResponse"
                  },
                  "title": "Response 422 Delete Snapshot V1 Snapshots  Id  Delete"
                }
              }
            }
          }
        },
        "x-viveiro": true
      }
    },
    "/v1/snapshots/{id}/rename": {
      "patch": {
<<<<<<< HEAD
        "tags": [
          "snapshots"
        ],
        "summary": "Rename a snapshot",
        "description": "Rename a Snapshot for the currently authenticated tenant.\n\n#### Rules\n- The Snapshot name must be unique; otherwise, renaming will not be allowed.\n\n#### Notes\n- Utilize the **block-storage snapshots list** command to retrieve a list of\n all Snapshots and obtain the ID of the Snapshot you wish to rename.",
        "operationId": "rename_snapshot_v1_snapshots__id__rename_patch",
        "parameters": [
          {
            "name": "id",
            "in": "path",
            "required": true,
            "schema": {
              "type": "string",
              "title": "Id",
              "format": "uuid"
            }
          },
          {
            "name": "x-tenant-id",
            "in": "header",
            "required": true,
            "schema": {
              "type": "string",
              "title": "X-Tenant-Id"
            }
          }
        ],
        "requestBody": {
          "content": {
            "application/json": {
              "schema": {
                "$ref": "#/components/schemas/Name"
              }
            }
          },
          "required": true
        },
        "responses": {
          "204": {
            "description": "Successful Response"
          },
          "404": {
            "description": "Not Found",
            "content": {
              "application/json": {
                "schema": {
                  "type": "array",
                  "items": {
                    "$ref": "#/components/schemas/ErrorResponse"
                  },
                  "title": "Response 404 Rename Snapshot V1 Snapshots  Id  Rename Patch"
                }
              }
            }
          },
          "409": {
            "description": "Conflict",
            "content": {
              "application/json": {
                "schema": {
                  "type": "array",
                  "items": {
                    "$ref": "#/components/schemas/ErrorResponse"
                  },
                  "title": "Response 409 Rename Snapshot V1 Snapshots  Id  Rename Patch"
                }
              }
            }
          },
          "422": {
            "description": "Unprocessable Entity",
            "content": {
              "application/json": {
                "schema": {
                  "type": "array",
                  "items": {
                    "$ref": "#/components/schemas/ErrorResponse"
                  },
                  "title": "Response 422 Rename Snapshot V1 Snapshots  Id  Rename Patch"
                }
              }
            }
          }
        },
        "x-viveiro": true
      }
    },
    "/v1/snapshots/{snapshot_id}": {
      "post": {
        "tags": [
          "snapshots"
        ],
        "summary": "Restore a snapshot to a new volume",
        "description": "Restore a Snapshot on a new Volume to the currently\n authenticated tenant.\n\nThe restored Volume can be used when it reaches the \"available\" state and the\n \"completed\" status.\n\n#### Notes\n- To obtain the ID of the Snapshot you wish to restore, you can use the\n **block-storage snapshots list** command to list all Snapshots.\n- Check the state and status of your Volume using the\n **block-storage volume get --id [uuid]** command.",
        "operationId": "restore_snapshot_v1_snapshots__snapshot_id__post",
        "parameters": [
          {
            "name": "snapshot_id",
            "in": "path",
            "required": true,
            "schema": {
              "type": "string",
              "title": "Snapshot Id",
              "format": "uuid"
            }
          },
          {
            "name": "x-tenant-id",
            "in": "header",
            "required": true,
            "schema": {
              "type": "string",
              "title": "X-Tenant-Id"
            }
          }
        ],
        "requestBody": {
          "content": {
            "application/json": {
              "schema": {
                "$ref": "#/components/schemas/SnapshotRestoreRequest"
              }
            }
          },
          "required": true
        },
        "responses": {
          "202": {
            "description": "Successful Response",
            "content": {
              "application/json": {
                "schema": {
                  "$ref": "#/components/schemas/IdResponse"
                }
              }
            }
          },
          "404": {
            "description": "Not Found",
            "content": {
              "application/json": {
                "schema": {
                  "type": "array",
                  "items": {
                    "$ref": "#/components/schemas/ErrorResponse"
                  },
                  "title": "Response 404 Restore Snapshot V1 Snapshots  Snapshot Id  Post"
                }
              }
            }
          },
          "409": {
            "description": "Conflict",
            "content": {
              "application/json": {
                "schema": {
                  "type": "array",
                  "items": {
                    "$ref": "#/components/schemas/ErrorResponse"
                  },
                  "title": "Response 409 Restore Snapshot V1 Snapshots  Snapshot Id  Post"
                }
              }
            }
          },
          "422": {
            "description": "Unprocessable Entity",
            "content": {
              "application/json": {
                "schema": {
                  "type": "array",
                  "items": {
                    "$ref": "#/components/schemas/ErrorResponse"
                  },
                  "title": "Response 422 Restore Snapshot V1 Snapshots  Snapshot Id  Post"
                }
              }
            }
          }
        },
        "x-viveiro": true
      }
    },
    "/v1/volume-types": {
      "get": {
        "tags": [
          "volume-types"
        ],
        "summary": "List volume types",
        "description": "List Volume Types allowed in the current region.\n\n#### Notes\n\n- Volume types are managed internally. If you wish to use a Volume Type that\n is not yet available, please contact our support team for assistance.",
        "operationId": "list_volume_types_v1_v1_volume_types_get",
        "responses": {
          "200": {
            "description": "Successful Response",
            "content": {
              "application/json": {
                "schema": {
                  "$ref": "#/components/schemas/GenericVolumeTypeList_VolumeTypeResponse_"
                }
              }
            }
          }
        },
        "x-viveiro": true
      }
    },
    "/v1/volumes": {
      "get": {
        "tags": [
          "volumes"
        ],
        "summary": "List all Volumes",
        "description": "Retrieve a list of Volumes for the currently authenticated tenant.\n\n#### Notes\n- Use the expand argument to obtain additional details about the Volume Type.",
        "operationId": "list_volume_v1_v1_volumes_get",
        "parameters": [
          {
            "name": "expand",
            "in": "query",
            "description": "You can get more detailed info about: ['volume_type', 'attachment']",
            "required": false,
            "schema": {
              "type": "array",
              "items": {
                "type": "string"
              },
              "title": "Expand",
              "description": "You can get more detailed info about: ['volume_type', 'attachment']",
              "default": []
            }
          },
          {
            "name": "_limit",
            "in": "query",
            "required": false,
            "schema": {
              "exclusiveMinimum": 0,
              "type": "integer",
              "title": " Limit",
              "default": 50
            }
          },
          {
            "name": "_offset",
            "in": "query",
            "required": false,
            "schema": {
              "type": "integer",
              "title": " Offset",
              "minimum": 0,
              "default": 0
            }
          },
          {
            "name": "_sort",
            "in": "query",
            "required": false,
            "schema": {
              "type": "string",
              "title": " Sort",
              "pattern": "^(^[\\w-]+:(asc|desc)(,[\\w-]+:(asc|desc))*)?$",
              "default": "created_at:asc"
            }
          },
          {
            "name": "x-tenant-id",
            "in": "header",
            "required": true,
            "schema": {
              "type": "string",
              "title": "X-Tenant-Id"
            }
          }
        ],
        "responses": {
          "200": {
            "description": "Successful Response",
            "content": {
              "application/json": {
                "schema": {
                  "$ref": "#/components/schemas/VolumesResponseV1"
                }
              }
            }
          },
          "404": {
            "description": "Not Found",
            "content": {
              "application/json": {
                "schema": {
                  "type": "array",
                  "items": {
                    "$ref": "#/components/schemas/ErrorResponse"
                  },
                  "title": "Response 404 List Volume V1 V1 Volumes Get"
                }
              }
            }
          },
          "409": {
            "description": "Conflict",
            "content": {
              "application/json": {
                "schema": {
                  "type": "array",
                  "items": {
                    "$ref": "#/components/schemas/ErrorResponse"
                  },
                  "title": "Response 409 List Volume V1 V1 Volumes Get"
                }
              }
            }
          },
          "422": {
            "description": "Validation Error",
            "content": {
              "application/json": {
                "schema": {
                  "$ref": "#/components/schemas/HTTPValidationError"
                }
              }
            }
          }
        },
        "x-viveiro": true
      },
      "post": {
        "tags": [
          "volumes"
        ],
        "summary": "Create a new Volume",
        "description": "Create a Volume for the currently authenticated tenant.\n\nThe Volume can be used when it reaches the \"available\" state and \"completed\"\n status.\n\n#### Rules\n- The Volume name must be unique; otherwise, the creation will be disallowed.\n- The Volume type must be available to use.\n\n#### Notes\n- Utilize the **block-storage volume-types list** command to retrieve a list\n of all available Volume Types.\n- Verify the state and status of your Volume using the\n**block-storage volume get --id [uuid]** command\".",
        "operationId": "create_volume_v1_v1_volumes_post",
        "parameters": [
          {
            "name": "x-tenant-id",
            "in": "header",
            "required": true,
            "schema": {
              "type": "string",
              "title": "X-Tenant-Id"
            }
          }
        ],
        "requestBody": {
          "content": {
            "application/json": {
              "schema": {
                "$ref": "#/components/schemas/VolumeCreateRequestV1"
              }
            }
          },
          "required": true
        },
        "responses": {
          "202": {
            "description": "Successful Response",
            "content": {
              "application/json": {
                "schema": {
                  "$ref": "#/components/schemas/IdResponse"
                }
              }
            }
          },
          "404": {
            "description": "Not Found",
            "content": {
              "application/json": {
                "schema": {
                  "type": "array",
                  "items": {
                    "$ref": "#/components/schemas/ErrorResponse"
                  },
                  "title": "Response 404 Create Volume V1 V1 Volumes Post"
                }
              }
            }
          },
          "409": {
            "description": "Conflict",
            "content": {
              "application/json": {
                "schema": {
                  "type": "array",
                  "items": {
                    "$ref": "#/components/schemas/ErrorResponse"
                  },
                  "title": "Response 409 Create Volume V1 V1 Volumes Post"
                }
              }
            }
          },
          "422": {
            "description": "Unprocessable Entity",
            "content": {
              "application/json": {
                "schema": {
                  "type": "array",
                  "items": {
                    "$ref": "#/components/schemas/ErrorResponse"
                  },
                  "title": "Response 422 Create Volume V1 V1 Volumes Post"
                }
              }
            }
          }
        },
        "x-viveiro": true
      }
    },
    "/v1/volumes/{id}": {
      "get": {
        "tags": [
          "volumes"
        ],
        "summary": "Retrieve the details of a volume",
        "description": "Retrieve details of a Volume for the currently authenticated tenant.\n\n#### Notes\n- Use the **expand** argument to obtain additional details about the Volume\n Type.\n- Utilize the **block-storage volume list** command to retrieve a list of all\n Volumes and obtain the ID of the Volume for which you want to retrieve\n details.",
        "operationId": "get_volume_v1_v1_volumes__id__get",
        "parameters": [
          {
            "name": "id",
            "in": "path",
            "required": true,
            "schema": {
              "type": "string",
              "title": "Id",
              "format": "uuid"
            }
          },
          {
            "name": "expand",
            "in": "query",
            "description": "You can get more detailed info about: ['volume_type', 'attachment']",
            "required": false,
            "schema": {
              "type": "array",
              "items": {
                "type": "string"
              },
              "title": "Expand",
              "description": "You can get more detailed info about: ['volume_type', 'attachment']",
              "default": []
            }
          },
          {
            "name": "x-tenant-id",
            "in": "header",
            "required": true,
            "schema": {
              "type": "string",
              "title": "X-Tenant-Id"
            }
          }
        ],
        "responses": {
          "200": {
            "description": "Successful Response",
            "content": {
              "application/json": {
                "schema": {
                  "$ref": "#/components/schemas/VolumeResponseV1"
                }
              }
            }
          },
          "404": {
            "description": "Not Found",
            "content": {
              "application/json": {
                "schema": {
                  "type": "array",
                  "items": {
                    "$ref": "#/components/schemas/ErrorResponse"
                  },
                  "title": "Response 404 Get Volume V1 V1 Volumes  Id  Get"
                }
              }
            }
          },
          "409": {
            "description": "Conflict",
            "content": {
              "application/json": {
                "schema": {
                  "type": "array",
                  "items": {
                    "$ref": "#/components/schemas/ErrorResponse"
                  },
                  "title": "Response 409 Get Volume V1 V1 Volumes  Id  Get"
                }
              }
            }
          },
          "422": {
            "description": "Validation Error",
            "content": {
              "application/json": {
                "schema": {
                  "$ref": "#/components/schemas/HTTPValidationError"
                }
              }
            }
          }
        },
        "x-viveiro": true
      },
      "delete": {
        "tags": [
          "volumes"
        ],
        "summary": "Delete a Volume",
        "description": "Delete a Volume for the currently authenticated tenant.\n\n#### Rules\n- The Volume cannot be attached to a Virtual Machine, i.e., its state cannot\n be \"in-use\". If necessary, detach the Volume from the Virtual Machine before\n proceeding with deletion.\n- The Volume must not have any snapshots. If necessary, delete the Volume's\n  snapshots before proceeding with deletion.\n- The Volume must have the status \"completed\", i.e., must not have any\n  actions in progress.\n\n\n#### Notes\n- Check the state and status of your Volume using the\n**block-storage volume get --id [uuid]** command\".",
        "operationId": "delete_volume_v1_v1_volumes__id__delete",
        "parameters": [
          {
            "name": "id",
            "in": "path",
            "required": true,
            "schema": {
              "type": "string",
              "title": "Id",
              "format": "uuid"
            }
          },
          {
            "name": "x-tenant-id",
            "in": "header",
            "required": true,
            "schema": {
              "type": "string",
              "title": "X-Tenant-Id"
            }
          }
        ],
        "responses": {
          "204": {
            "description": "Successful Response"
          },
          "404": {
            "description": "Not Found",
            "content": {
              "application/json": {
                "schema": {
                  "type": "array",
                  "items": {
                    "$ref": "#/components/schemas/ErrorResponse"
                  },
                  "title": "Response 404 Delete Volume V1 V1 Volumes  Id  Delete"
                }
              }
            }
          },
          "409": {
            "description": "Conflict",
            "content": {
              "application/json": {
                "schema": {
                  "type": "array",
                  "items": {
                    "$ref": "#/components/schemas/ErrorResponse"
                  },
                  "title": "Response 409 Delete Volume V1 V1 Volumes  Id  Delete"
                }
              }
            }
          },
          "422": {
            "description": "Unprocessable Entity",
            "content": {
              "application/json": {
                "schema": {
                  "type": "array",
                  "items": {
                    "$ref": "#/components/schemas/ErrorResponse"
                  },
                  "title": "Response 422 Delete Volume V1 V1 Volumes  Id  Delete"
                }
              }
            }
          }
        },
        "x-viveiro": true
      }
    },
    "/v1/volumes/{id}/attach/{virtual_machine_id}": {
      "post": {
=======
>>>>>>> 812d0ee9
        "tags": [
          "snapshots"
        ],
        "summary": "Rename a snapshot",
        "description": "Rename a Snapshot for the currently authenticated tenant.\n\n#### Rules\n- The Snapshot name must be unique; otherwise, renaming will not be allowed.\n\n#### Notes\n- Utilize the **block-storage snapshots list** command to retrieve a list of\n all Snapshots and obtain the ID of the Snapshot you wish to rename.",
        "operationId": "rename_snapshot_v1_snapshots__id__rename_patch",
        "parameters": [
          {
            "name": "id",
            "in": "path",
            "required": true,
            "schema": {
              "type": "string",
              "title": "Id",
              "format": "uuid"
            }
          },
          {
            "name": "x-tenant-id",
            "in": "header",
            "required": true,
            "schema": {
              "type": "string",
              "title": "X-Tenant-Id"
            }
          }
        ],
        "requestBody": {
          "content": {
            "application/json": {
              "schema": {
                "$ref": "#/components/schemas/Name"
              }
            }
          },
          "required": true
        },
        "responses": {
          "204": {
            "description": "Successful Response"
          },
          "404": {
            "description": "Not Found",
            "content": {
              "application/json": {
                "schema": {
                  "type": "array",
                  "items": {
                    "$ref": "#/components/schemas/ErrorResponse"
                  },
                  "title": "Response 404 Rename Snapshot V1 Snapshots  Id  Rename Patch"
                }
              }
            }
          },
          "409": {
            "description": "Conflict",
            "content": {
              "application/json": {
                "schema": {
                  "type": "array",
                  "items": {
                    "$ref": "#/components/schemas/ErrorResponse"
                  },
                  "title": "Response 409 Rename Snapshot V1 Snapshots  Id  Rename Patch"
                }
              }
            }
          },
          "422": {
            "description": "Unprocessable Entity",
            "content": {
              "application/json": {
                "schema": {
                  "type": "array",
                  "items": {
                    "$ref": "#/components/schemas/ErrorResponse"
                  },
                  "title": "Response 422 Rename Snapshot V1 Snapshots  Id  Rename Patch"
                }
              }
            }
          }
        },
        "x-viveiro": true
      }
    },
    "/v1/volume-types": {
      "get": {
        "tags": [
          "volume-types"
        ],
        "summary": "List volume types",
        "description": "List Volume Types allowed in the current region.\n\n#### Notes\n\n- Volume types are managed internally. If you wish to use a Volume Type that\n is not yet available, please contact our support team for assistance.",
        "operationId": "list_volume_types_v1_v1_volume_types_get",
        "responses": {
          "200": {
            "description": "Successful Response",
            "content": {
              "application/json": {
                "schema": {
                  "$ref": "#/components/schemas/GenericVolumeTypeList_VolumeTypeResponse_"
                }
              }
            }
          }
        },
        "x-viveiro": true
      }
    },
    "/v1/volumes": {
      "get": {
        "tags": [
          "volumes"
        ],
        "summary": "List all Volumes",
        "description": "Retrieve a list of Volumes for the currently authenticated tenant.\n\n#### Notes\n- Use the expand argument to obtain additional details about the Volume Type.",
        "operationId": "list_volume_v1_v1_volumes_get",
        "parameters": [
          {
            "name": "expand",
            "in": "query",
            "description": "You can get more detailed info about: ['volume_type', 'attachment']",
            "required": false,
            "schema": {
              "type": "array",
              "items": {
                "type": "string"
              },
              "title": "Expand",
              "description": "You can get more detailed info about: ['volume_type', 'attachment']",
              "default": []
            }
          },
          {
            "name": "_limit",
            "in": "query",
            "required": false,
            "schema": {
              "exclusiveMinimum": 0,
              "type": "integer",
              "title": " Limit",
              "default": 50
            }
          },
          {
            "name": "_offset",
            "in": "query",
            "required": false,
            "schema": {
              "type": "integer",
              "title": " Offset",
              "minimum": 0,
              "default": 0
            }
          },
          {
            "name": "_sort",
            "in": "query",
            "required": false,
            "schema": {
              "type": "string",
              "title": " Sort",
              "pattern": "^(^[\\w-]+:(asc|desc)(,[\\w-]+:(asc|desc))*)?$",
              "default": "created_at:asc"
            }
          },
          {
            "name": "x-tenant-id",
            "in": "header",
            "required": true,
            "schema": {
              "type": "string",
              "title": "X-Tenant-Id"
            }
          }
        ],
        "responses": {
          "200": {
            "description": "Successful Response",
            "content": {
              "application/json": {
                "schema": {
                  "$ref": "#/components/schemas/VolumesResponseV1"
                }
              }
            }
          },
          "404": {
            "description": "Not Found",
            "content": {
              "application/json": {
                "schema": {
                  "type": "array",
                  "items": {
                    "$ref": "#/components/schemas/ErrorResponse"
                  },
                  "title": "Response 404 List Volume V1 V1 Volumes Get"
                }
              }
            }
          },
          "409": {
            "description": "Conflict",
            "content": {
              "application/json": {
                "schema": {
                  "type": "array",
                  "items": {
                    "$ref": "#/components/schemas/ErrorResponse"
                  },
                  "title": "Response 409 List Volume V1 V1 Volumes Get"
                }
              }
            }
          },
          "422": {
            "description": "Validation Error",
            "content": {
              "application/json": {
                "schema": {
                  "$ref": "#/components/schemas/HTTPValidationError"
                }
              }
            }
          }
        },
        "x-viveiro": true
      },
      "post": {
        "tags": [
          "volumes"
        ],
        "summary": "Create a new Volume",
        "description": "Create a Volume for the currently authenticated tenant.\n\nThe Volume can be used when it reaches the \"available\" state and \"completed\"\n status.\n\n#### Rules\n- The Volume name must be unique; otherwise, the creation will be disallowed.\n- The Volume type must be available to use.\n\n#### Notes\n- Utilize the **block-storage volume-types list** command to retrieve a list\n of all available Volume Types.\n- Verify the state and status of your Volume using the\n**block-storage volume get --id [uuid]** command\".",
        "operationId": "create_volume_v1_v1_volumes_post",
        "parameters": [
          {
            "name": "x-tenant-id",
            "in": "header",
            "required": true,
            "schema": {
              "type": "string",
              "title": "X-Tenant-Id"
            }
          }
        ],
        "requestBody": {
          "content": {
            "application/json": {
              "schema": {
                "$ref": "#/components/schemas/VolumeCreateRequestV1"
              }
            }
          },
          "required": true
        },
        "responses": {
          "202": {
            "description": "Successful Response",
            "content": {
              "application/json": {
                "schema": {
                  "$ref": "#/components/schemas/IdResponse"
                }
              }
            }
          },
          "404": {
            "description": "Not Found",
            "content": {
              "application/json": {
                "schema": {
                  "type": "array",
                  "items": {
                    "$ref": "#/components/schemas/ErrorResponse"
                  },
                  "title": "Response 404 Create Volume V1 V1 Volumes Post"
                }
              }
            }
          },
          "409": {
            "description": "Conflict",
            "content": {
              "application/json": {
                "schema": {
                  "type": "array",
                  "items": {
                    "$ref": "#/components/schemas/ErrorResponse"
                  },
                  "title": "Response 409 Create Volume V1 V1 Volumes Post"
                }
              }
            }
          },
          "422": {
            "description": "Unprocessable Entity",
            "content": {
              "application/json": {
                "schema": {
                  "type": "array",
                  "items": {
                    "$ref": "#/components/schemas/ErrorResponse"
                  },
                  "title": "Response 422 Create Volume V1 V1 Volumes Post"
                }
              }
            }
          }
        },
        "x-viveiro": true
      }
    },
    "/v1/volumes/{id}": {
      "get": {
        "tags": [
          "volumes"
        ],
        "summary": "Retrieve the details of a volume",
        "description": "Retrieve details of a Volume for the currently authenticated tenant.\n\n#### Notes\n- Use the **expand** argument to obtain additional details about the Volume\n Type.\n- Utilize the **block-storage volume list** command to retrieve a list of all\n Volumes and obtain the ID of the Volume for which you want to retrieve\n details.",
        "operationId": "get_volume_v1_v1_volumes__id__get",
        "parameters": [
          {
            "name": "id",
            "in": "path",
            "required": true,
            "schema": {
              "type": "string",
              "title": "Id",
              "format": "uuid"
            }
          },
          {
            "name": "expand",
            "in": "query",
            "description": "You can get more detailed info about: ['volume_type', 'attachment']",
            "required": false,
            "schema": {
              "type": "array",
              "items": {
                "type": "string"
              },
              "title": "Expand",
              "description": "You can get more detailed info about: ['volume_type', 'attachment']",
              "default": []
            }
          },
          {
            "name": "x-tenant-id",
            "in": "header",
            "required": true,
            "schema": {
              "type": "string",
              "title": "X-Tenant-Id"
            }
          }
        ],
        "responses": {
          "200": {
            "description": "Successful Response",
            "content": {
              "application/json": {
                "schema": {
                  "$ref": "#/components/schemas/VolumeResponseV1"
                }
              }
            }
          },
          "404": {
            "description": "Not Found",
            "content": {
              "application/json": {
                "schema": {
                  "type": "array",
                  "items": {
                    "$ref": "#/components/schemas/ErrorResponse"
                  },
                  "title": "Response 404 Get Volume V1 V1 Volumes  Id  Get"
                }
              }
            }
          },
          "409": {
            "description": "Conflict",
            "content": {
              "application/json": {
                "schema": {
                  "type": "array",
                  "items": {
                    "$ref": "#/components/schemas/ErrorResponse"
                  },
                  "title": "Response 409 Get Volume V1 V1 Volumes  Id  Get"
                }
              }
            }
          },
          "422": {
            "description": "Validation Error",
            "content": {
              "application/json": {
                "schema": {
                  "$ref": "#/components/schemas/HTTPValidationError"
                }
              }
            }
          }
        },
        "x-viveiro": true
      },
      "delete": {
        "tags": [
          "volumes"
        ],
        "summary": "Delete a Volume",
        "description": "Delete a Volume for the currently authenticated tenant.\n\n#### Rules\n- The Volume cannot be attached to a Virtual Machine, i.e., its state cannot\n be \"in-use\". If necessary, detach the Volume from the Virtual Machine before\n proceeding with deletion.\n- The Volume must not have any snapshots. If necessary, delete the Volume's\n  snapshots before proceeding with deletion.\n- The Volume must have the status \"completed\", i.e., must not have any\n  actions in progress.\n\n\n#### Notes\n- Check the state and status of your Volume using the\n**block-storage volume get --id [uuid]** command\".",
        "operationId": "delete_volume_v1_v1_volumes__id__delete",
        "parameters": [
          {
            "name": "id",
            "in": "path",
            "required": true,
            "schema": {
              "type": "string",
              "title": "Id",
              "format": "uuid"
            }
          },
          {
            "name": "x-tenant-id",
            "in": "header",
            "required": true,
            "schema": {
              "type": "string",
              "title": "X-Tenant-Id"
            }
          }
        ],
        "responses": {
          "204": {
            "description": "Successful Response"
          },
          "404": {
            "description": "Not Found",
            "content": {
              "application/json": {
                "schema": {
                  "type": "array",
                  "items": {
                    "$ref": "#/components/schemas/ErrorResponse"
                  },
                  "title": "Response 404 Delete Volume V1 V1 Volumes  Id  Delete"
                }
              }
            }
          },
          "409": {
            "description": "Conflict",
            "content": {
              "application/json": {
                "schema": {
                  "type": "array",
                  "items": {
                    "$ref": "#/components/schemas/ErrorResponse"
                  },
                  "title": "Response 409 Delete Volume V1 V1 Volumes  Id  Delete"
                }
              }
            }
          },
          "422": {
            "description": "Unprocessable Entity",
            "content": {
              "application/json": {
                "schema": {
                  "type": "array",
                  "items": {
                    "$ref": "#/components/schemas/ErrorResponse"
                  },
                  "title": "Response 422 Delete Volume V1 V1 Volumes  Id  Delete"
                }
              }
            }
          }
        },
        "x-viveiro": true
      }
    },
    "/v1/volumes/{id}/attach/{virtual_machine_id}": {
      "post": {
        "tags": [
          "volumes"
        ],
        "summary": "Attach a Volume",
        "description": "Attach a Volume to a Virtual Machine instance for the currently\n authenticated tenant.\n\nThe Volume attachment will be completed when the Volume status returns to\n\"completed\", and the state becomes \"in-use\".\n\n#### Rules\n- The Volume and the Virtual Machine must belong to the same tenant.\n- Both the Volume and Virtual Machine must have the status \"completed\".\n- The Volume's state must be \"available\".\n- The Virtual Machine's state must be \"stopped\" or \"running\".\n\n#### Notes\n- Verify the state and status of your Volume using the\n **block-storage volume get --id [uuid]** command.\n- Verify the state and status of your Virtual Machine using the\n**virtual-machine instances get --id [uuid]** command\".",
        "operationId": "attach_volume_v1_v1_volumes__id__attach__virtual_machine_id__post",
        "parameters": [
          {
            "name": "id",
            "in": "path",
            "required": true,
            "schema": {
              "type": "string",
              "title": "Id",
              "format": "uuid"
            }
          },
          {
            "name": "virtual_machine_id",
            "in": "path",
            "required": true,
            "schema": {
              "type": "string",
              "title": "Virtual Machine Id",
              "format": "uuid"
            }
          },
          {
            "name": "x-tenant-id",
            "in": "header",
            "required": true,
            "schema": {
              "type": "string",
              "title": "X-Tenant-Id"
            }
          }
        ],
        "responses": {
          "204": {
            "description": "Successful Response"
          },
          "404": {
            "description": "Not Found",
            "content": {
              "application/json": {
                "schema": {
                  "type": "array",
                  "items": {
                    "$ref": "#/components/schemas/ErrorResponse"
                  },
                  "title": "Response 404 Attach Volume V1 V1 Volumes  Id  Attach  Virtual Machine Id  Post"
                }
              }
            }
          },
          "409": {
            "description": "Conflict",
            "content": {
              "application/json": {
                "schema": {
                  "type": "array",
                  "items": {
                    "$ref": "#/components/schemas/ErrorResponse"
                  },
                  "title": "Response 409 Attach Volume V1 V1 Volumes  Id  Attach  Virtual Machine Id  Post"
                }
              }
            }
          },
          "422": {
            "description": "Unprocessable Entity",
            "content": {
              "application/json": {
                "schema": {
                  "type": "array",
                  "items": {
                    "$ref": "#/components/schemas/ErrorResponse"
                  },
                  "title": "Response 422 Attach Volume V1 V1 Volumes  Id  Attach  Virtual Machine Id  Post"
                }
              }
            }
          }
        },
        "x-viveiro": true
      }
    },
    "/v1/volumes/{id}/detach": {
      "post": {
        "tags": [
          "volumes"
        ],
        "summary": "Detach a Volume",
        "description": "Detach a Volume from a Virtual Machine instance for the\n currently authenticated tenant.\n\nThe Volume detachment will be completed when the Volume state returns to\n \"available,\" and the status becomes \"completed\".\n\n#### Rules\n- The Volume and the Virtual Machine must belong to the same tenant.\n- Both the Volume and Virtual Machine must have the status \"completed\".\n- The Volume's state must be \"in-use\".\n- The Virtual Machine's state must be \"stopped\".\n\n#### Notes\n- Verify the state and status of your Volume using the\n **block-storage volume get --id [uuid]** command.\n- Verify the state and status of your Virtual Machine using the\n **virtual-machine instances get --id [uuid]** command.\n- Ensure that any file systems on the device within your operating system are\n unmounted before detaching the Volume.\n\n#### Troubleshooting\n- A failure during detachment can result in the Volume becoming stuck in the\n busy state. If this occurs, detachment may be delayed indefinitely until you\n unmount the Volume, force detachment, reboot the instance, or perform all\n three.",
        "operationId": "detach_volume_v1_v1_volumes__id__detach_post",
        "parameters": [
          {
            "name": "id",
            "in": "path",
            "required": true,
            "schema": {
              "type": "string",
              "title": "Id",
              "format": "uuid"
            }
          },
          {
            "name": "x-tenant-id",
            "in": "header",
            "required": true,
            "schema": {
              "type": "string",
              "title": "X-Tenant-Id"
            }
          }
        ],
        "responses": {
          "204": {
            "description": "Successful Response"
          },
<<<<<<< HEAD
          "status": {
            "anyOf": [
              {
                "$ref": "#/components/schemas/InstanceStatus"
              },
              {
                "type": "string"
              }
            ],
            "title": "Status"
          },
          "state": {
            "anyOf": [
              {
                "$ref": "#/components/schemas/InstanceState"
              },
              {
                "type": "string"
              }
            ],
            "title": "State"
          },
          "created_at": {
            "anyOf": [
              {
                "type": "string"
              },
              {
                "type": "string",
                "format": "date-time"
              }
            ],
            "examples": [
              "2022-01-01T00:00:10Z"
            ],
            "title": "Created At"
          },
          "updated_at": {
            "anyOf": [
              {
                "type": "string"
              },
              {
                "type": "string",
                "format": "date-time"
              }
            ],
            "examples": [
              "2022-01-01T00:00:10Z"
            ],
            "title": "Updated At"
          }
        },
        "title": "AttachmentMachine",
        "required": [
          "id",
          "name",
          "status",
          "state",
          "created_at",
          "updated_at"
        ],
        "example": {
          "created_at": "2022-01-01T00:00:10Z",
          "id": "xxxxxxxx-xxxx-xxxx-xxxx-xxxxxxxxxxxx",
          "name": "machine name",
          "state": "running",
          "status": "completed",
          "updated_at": "2022-01-01T00:00:10Z"
        }
      },
      "AttachmentResponseV1": {
        "type": "object",
        "properties": {
          "instance": {
            "anyOf": [
              {
                "$ref": "#/components/schemas/AttachmentMachine"
              },
              {
                "$ref": "#/components/schemas/IdRequest"
              }
            ],
            "title": "Instance"
          },
          "attached_at": {
            "anyOf": [
              {
                "type": "string"
              },
              {
                "type": "string",
                "format": "date-time"
              }
            ],
            "examples": [
              "2022-01-01T00:00:10Z"
            ],
            "title": "Attached At"
          },
          "device": {
            "anyOf": [
              {
                "type": "string"
              },
              {
                "type": "null"
              }
            ],
            "title": "Device"
          }
        },
        "title": "AttachmentResponseV1",
        "required": [
          "instance",
          "attached_at"
        ],
        "example": {
          "attached_at": "2022-01-01T00:00:10Z",
          "device": "/dev/vdb",
          "instance": {
            "created_at": "2022-01-01T00:00:10Z",
            "id": "xxxxxxxx-xxxx-xxxx-xxxx-xxxxxxxxxxxx",
            "name": "machine name",
            "state": "running",
            "status": "completed",
            "updated_at": "2022-01-01T00:00:10Z"
          }
        }
      },
      "BackupListResponse": {
        "type": "object",
        "properties": {
          "backups": {
            "type": "array",
            "items": {
              "$ref": "#/components/schemas/BackupResponse"
            },
            "title": "Backups"
          }
        },
        "title": "BackupListResponse",
        "required": [
          "backups"
        ],
        "example": {
          "backups": [
            {
              "created_at": "2022-01-01T00:00:10Z",
              "description": "my backup for testing",
              "id": "3a7e01a7-9020-43f0-bc5c-8b1dbdf3b6b4",
              "name": "My backup",
              "size": 10,
              "source_backup": {
                "id": "1d5756b4-5334-454c-912e-a4bdc2c65828"
              },
              "state": "available",
              "status": "completed",
              "type": "incremental",
              "updated_at": "2022-01-01T00:00:10Z",
              "volume": {
                "id": "d2beb7d7-152d-48fd-ae42-c1204fb3a40b"
              }
            }
          ]
        }
      },
      "BackupResponse": {
        "type": "object",
        "properties": {
          "id": {
            "type": "string",
            "title": "Id"
          },
          "name": {
            "type": "string",
            "title": "Name"
          },
          "size": {
            "type": "integer",
            "title": "Size"
          },
          "description": {
            "anyOf": [
              {
                "type": "string"
              },
              {
                "type": "null"
              }
            ],
            "title": "Description"
          },
          "state": {
            "$ref": "#/components/schemas/BackupState"
          },
          "status": {
            "$ref": "#/components/schemas/BackupStatus"
=======
          "404": {
            "description": "Not Found",
            "content": {
              "application/json": {
                "schema": {
                  "type": "array",
                  "items": {
                    "$ref": "#/components/schemas/ErrorResponse"
                  },
                  "title": "Response 404 Detach Volume V1 V1 Volumes  Id  Detach Post"
                }
              }
            }
          },
          "409": {
            "description": "Conflict",
            "content": {
              "application/json": {
                "schema": {
                  "type": "array",
                  "items": {
                    "$ref": "#/components/schemas/ErrorResponse"
                  },
                  "title": "Response 409 Detach Volume V1 V1 Volumes  Id  Detach Post"
                }
              }
            }
>>>>>>> 812d0ee9
          },
          "422": {
            "description": "Unprocessable Entity",
            "content": {
              "application/json": {
                "schema": {
                  "type": "array",
                  "items": {
                    "$ref": "#/components/schemas/ErrorResponse"
                  },
                  "title": "Response 422 Detach Volume V1 V1 Volumes  Id  Detach Post"
                }
              }
            }
          }
        },
        "x-viveiro": true
      }
    },
    "/v1/volumes/{id}/extend": {
      "post": {
        "tags": [
          "volumes"
        ],
        "summary": "Extend a Volume",
        "description": "Extend the size of an existing Volume for the currently\n authenticated tenant.\n\nThe Volume extension will be completed when the Volume status returns to\n \"completed\".\n\n#### Rules\n- The Volume state must be \"available\".\n- The Volume status must be \"completed\" or \"extend_error\".\n- The new Volume size must be larger than the current size.\n\n#### Notes\n- Utilize the block-storage volume list command to retrieve a list of all\n Volumes and obtain the ID of the Volume you want to extend.\n- Storage quotas are managed internally. If the operation fails due to quota\n restrictions, please contact our support team for assistance.",
        "operationId": "extend_volume_v1_volumes__id__extend_post",
        "parameters": [
          {
            "name": "id",
            "in": "path",
            "required": true,
            "schema": {
              "type": "string",
              "title": "Id",
              "format": "uuid"
            }
          },
          {
            "name": "x-tenant-id",
            "in": "header",
            "required": true,
            "schema": {
              "type": "string",
              "title": "X-Tenant-Id"
            }
          }
        ],
        "requestBody": {
          "content": {
            "application/json": {
              "schema": {
                "$ref": "#/components/schemas/VolumeExtendRequest"
              }
            }
          },
          "required": true
        },
        "responses": {
          "204": {
            "description": "Successful Response"
          },
          "404": {
            "description": "Not Found",
            "content": {
              "application/json": {
                "schema": {
                  "type": "array",
                  "items": {
                    "$ref": "#/components/schemas/ErrorResponse"
                  },
                  "title": "Response 404 Extend Volume V1 Volumes  Id  Extend Post"
                }
              }
            }
          },
          "422": {
            "description": "Unprocessable Entity",
            "content": {
              "application/json": {
                "schema": {
                  "type": "array",
                  "items": {
                    "$ref": "#/components/schemas/ErrorResponse"
                  },
                  "title": "Response 422 Extend Volume V1 Volumes  Id  Extend Post"
                }
              }
            }
          }
        },
        "x-viveiro": true
      }
    },
    "/v1/volumes/{id}/rename": {
      "patch": {
        "tags": [
          "volumes"
        ],
        "summary": "Rename a volume",
        "description": "Rename a Volume for the currently authenticated tenant.\n\n#### Rules\n- The Volume name must be unique; otherwise, renaming will not be allowed.\n\n#### Notes\n- Utilize the **block-storage volume list** command to retrieve a list of all\n Volumes and obtain the ID of the Volume you wish to rename.",
        "operationId": "rename_volume_v1_v1_volumes__id__rename_patch",
        "parameters": [
          {
            "name": "id",
            "in": "path",
            "required": true,
            "schema": {
              "type": "string",
              "title": "Id",
              "format": "uuid"
            }
          },
          {
            "name": "x-tenant-id",
            "in": "header",
            "required": true,
            "schema": {
              "type": "string",
              "title": "X-Tenant-Id"
            }
          }
        ],
        "requestBody": {
          "content": {
            "application/json": {
              "schema": {
                "$ref": "#/components/schemas/RenameVolumeRequest"
              }
            }
          },
          "required": true
        },
        "responses": {
          "204": {
            "description": "Successful Response"
          },
          "404": {
            "description": "Not Found",
            "content": {
              "application/json": {
                "schema": {
                  "type": "array",
                  "items": {
                    "$ref": "#/components/schemas/ErrorResponse"
                  },
                  "title": "Response 404 Rename Volume V1 V1 Volumes  Id  Rename Patch"
                }
              }
            }
          },
          "409": {
            "description": "Conflict",
            "content": {
              "application/json": {
                "schema": {
                  "type": "array",
                  "items": {
                    "$ref": "#/components/schemas/ErrorResponse"
                  },
                  "title": "Response 409 Rename Volume V1 V1 Volumes  Id  Rename Patch"
                }
              }
            }
          },
          "422": {
            "description": "Unprocessable Entity",
            "content": {
              "application/json": {
                "schema": {
                  "type": "array",
                  "items": {
                    "$ref": "#/components/schemas/ErrorResponse"
                  },
                  "title": "Response 422 Rename Volume V1 V1 Volumes  Id  Rename Patch"
                }
              }
            }
          }
        },
        "x-viveiro": true
      }
    },
    "/v1/volumes/{id}/retype": {
      "post": {
        "tags": [
          "volumes"
        ],
        "summary": "Retype a Volume",
        "description": "Change the Volume Type of an existing Volume for the currently\n authenticated tenant.\n\nThe Volume retype will be completed when the Volume status returns to\n \"completed\".\n\n#### Rules\n- The Volume state must be \"available\".\n- The Volume status must be \"completed\" or \"retype_error\".\n- The new Volume Type must belong to the same region as the Volume.\n\n#### Notes\n- Utilize the **block-storage volume list** command to retrieve a list of all\n Volumes and obtain the ID of the Volume you want to retype.\n- Utilize the **block-storage volume-types list** command to retrieve a list of\n all Volume Types and obtain the ID of the Volume Type you want to use.",
        "operationId": "retype_volume_v1_volumes__id__retype_post",
        "parameters": [
          {
            "name": "id",
            "in": "path",
            "required": true,
            "schema": {
              "type": "string",
              "title": "Id",
              "format": "uuid"
            }
          },
          {
            "name": "x-tenant-id",
            "in": "header",
            "required": true,
            "schema": {
              "type": "string",
              "title": "X-Tenant-Id"
            }
          }
        ],
        "requestBody": {
          "content": {
            "application/json": {
              "schema": {
                "$ref": "#/components/schemas/VolumeRetypeRequest"
              }
            }
          },
          "required": true
        },
        "responses": {
          "204": {
            "description": "Successful Response"
          },
          "404": {
            "description": "Not Found",
            "content": {
              "application/json": {
                "schema": {
                  "type": "array",
                  "items": {
                    "$ref": "#/components/schemas/ErrorResponse"
                  },
                  "title": "Response 404 Retype Volume V1 Volumes  Id  Retype Post"
                }
              }
            }
          },
          "422": {
            "description": "Unprocessable Entity",
            "content": {
              "application/json": {
                "schema": {
                  "type": "array",
                  "items": {
                    "$ref": "#/components/schemas/ErrorResponse"
                  },
                  "title": "Response 422 Retype Volume V1 Volumes  Id  Retype Post"
                }
              }
            }
          }
        },
        "x-viveiro": true
      }
    }
  },
  "components": {
    "schemas": {
      "AttachmentMachine": {
        "type": "object",
        "properties": {
          "id": {
            "type": "string",
            "title": "Id"
          },
          "name": {
            "type": "string",
            "title": "Name"
          },
          "status": {
            "anyOf": [
              {
                "$ref": "#/components/schemas/InstanceStatus"
              },
              {
                "type": "string"
              }
            ],
            "title": "Status"
          },
          "state": {
            "anyOf": [
              {
                "$ref": "#/components/schemas/InstanceState"
              },
              {
                "type": "string"
              }
            ],
            "title": "State"
          },
          "created_at": {
            "anyOf": [
              {
                "type": "string"
              },
              {
                "type": "string",
                "format": "date-time"
              }
            ],
            "examples": [
              "2022-01-01T00:00:10Z"
            ],
            "title": "Created At"
          },
          "updated_at": {
            "anyOf": [
              {
                "type": "string"
              },
              {
                "type": "string",
                "format": "date-time"
              }
            ],
            "examples": [
              "2022-01-01T00:00:10Z"
            ],
            "title": "Updated At"
          }
        },
        "title": "AttachmentMachine",
        "required": [
          "id",
          "name",
          "status",
          "state",
          "created_at",
          "updated_at"
        ],
        "example": {
          "created_at": "2022-01-01T00:00:10Z",
          "id": "xxxxxxxx-xxxx-xxxx-xxxx-xxxxxxxxxxxx",
          "name": "machine name",
          "state": "running",
          "status": "completed",
          "updated_at": "2022-01-01T00:00:10Z"
        }
      },
      "AttachmentResponseV1": {
        "type": "object",
        "properties": {
          "instance": {
            "anyOf": [
              {
                "$ref": "#/components/schemas/AttachmentMachine"
              },
              {
                "$ref": "#/components/schemas/IdRequest"
              }
            ],
            "title": "Instance"
          },
          "attached_at": {
            "anyOf": [
              {
                "type": "string"
              },
              {
                "type": "string",
                "format": "date-time"
              }
            ],
            "examples": [
              "2022-01-01T00:00:10Z"
            ],
            "title": "Attached At"
          },
          "device": {
            "anyOf": [
              {
                "type": "string"
              },
              {
                "type": "null"
              }
            ],
            "title": "Device"
          }
        },
        "title": "AttachmentResponseV1",
        "required": [
          "instance",
          "attached_at"
        ],
        "example": {
          "attached_at": "2022-01-01T00:00:10Z",
          "device": "/dev/vdb",
          "instance": {
            "created_at": "2022-01-01T00:00:10Z",
            "id": "xxxxxxxx-xxxx-xxxx-xxxx-xxxxxxxxxxxx",
            "name": "machine name",
            "state": "running",
            "status": "completed",
            "updated_at": "2022-01-01T00:00:10Z"
          }
        }
      },
      "BackupIdRequest": {
        "type": "object",
        "properties": {
          "id": {
            "anyOf": [
              {
                "type": "string",
                "maxLength": 255,
                "minLength": 1
              },
              {
                "type": "null"
              }
            ],
            "title": "Id"
          },
          "name": {
            "anyOf": [
              {
                "type": "string",
                "maxLength": 255,
                "minLength": 1
              },
              {
                "type": "null"
              }
            ],
            "title": "Name"
          }
        },
        "title": "BackupIdRequest"
      },
      "BackupListResponse": {
        "type": "object",
        "properties": {
          "backups": {
            "type": "array",
            "items": {
              "$ref": "#/components/schemas/BackupResponse"
            },
            "title": "Backups"
          }
        },
        "title": "BackupListResponse",
        "required": [
          "backups"
        ],
        "example": {
          "backups": [
            {
              "created_at": "2022-01-01T00:00:10Z",
              "description": "my backup for testing",
              "error": {
                "message": "You have reached the limit of allowed backups. Please, remove unused backups or contact support to increase your quota.",
                "slug": "creating_error_quota"
              },
              "id": "ea5bed4d-a36d-4559-98ab-705972884add",
              "name": "My backup",
              "size": 10,
              "source_backup": {
                "id": "d0167724-4d3f-4151-84ec-d641c5627f66"
              },
              "state": "available",
              "status": "completed",
              "type": "incremental",
              "updated_at": "2022-01-01T00:00:10Z",
              "volume": {
                "id": "550220b1-d8de-43de-a16a-263a1213b6ec"
              }
            }
          ]
        }
      },
      "BackupResponse": {
        "type": "object",
        "properties": {
          "id": {
            "type": "string",
            "title": "Id"
          },
          "name": {
            "type": "string",
            "title": "Name"
          },
          "size": {
            "type": "integer",
            "title": "Size"
          },
          "description": {
            "anyOf": [
              {
                "type": "string"
              },
              {
                "type": "null"
              }
            ],
            "title": "Description"
          },
          "state": {
            "$ref": "#/components/schemas/BackupState"
          },
          "status": {
            "$ref": "#/components/schemas/BackupStatus"
          },
          "created_at": {
            "anyOf": [
              {
                "type": "string"
              },
              {
                "type": "string",
                "format": "date-time"
              }
            ],
            "examples": [
              "2022-01-01T00:00:10Z"
            ],
            "title": "Created At"
          },
          "updated_at": {
            "anyOf": [
              {
                "type": "string"
              },
              {
                "type": "string",
                "format": "date-time"
              }
            ],
            "examples": [
              "2022-01-01T00:00:10Z"
            ],
            "title": "Updated At"
          },
          "volume": {
            "anyOf": [
              {
                "$ref": "#/components/schemas/ExpandedVolume"
              },
              {
                "$ref": "#/components/schemas/IdResponse"
              }
            ],
            "title": "Volume"
          },
          "type": {
            "$ref": "#/components/schemas/BackupType"
          },
          "source_backup": {
            "anyOf": [
              {
                "$ref": "#/components/schemas/IdResponse"
              },
              {
                "type": "null"
              }
            ]
          },
          "error": {
            "anyOf": [
              {
                "$ref": "#/components/schemas/BackupResponseError"
              },
              {
                "type": "null"
              }
            ]
          }
        },
        "title": "BackupResponse",
        "required": [
          "id",
          "name",
          "size",
          "state",
          "status",
          "created_at",
          "updated_at",
          "volume",
          "type"
        ],
        "example": {
          "created_at": "2022-01-01T00:00:10Z",
          "description": "my backup for testing",
          "error": {
            "message": "You have reached the limit of allowed backups. Please, remove unused backups or contact support to increase your quota.",
            "slug": "creating_error_quota"
          },
          "id": "ea5bed4d-a36d-4559-98ab-705972884add",
          "name": "My backup",
          "size": 10,
          "source_backup": {
            "id": "d0167724-4d3f-4151-84ec-d641c5627f66"
          },
          "state": "available",
          "status": "completed",
          "type": "incremental",
          "updated_at": "2022-01-01T00:00:10Z",
          "volume": {
            "id": "550220b1-d8de-43de-a16a-263a1213b6ec"
          }
        }
      },
      "BackupResponseError": {
        "type": "object",
        "properties": {
          "slug": {
            "type": "string",
            "title": "Slug"
          },
          "message": {
            "type": "string",
            "title": "Message"
          }
        },
        "title": "BackupResponseError",
        "required": [
          "slug",
          "message"
        ],
        "example": {
          "message": "You have reached the limit of allowed backups. Please, remove unused backups or contact support to increase your quota.",
          "slug": "creating_error_quota"
        }
      },
      "BackupState": {
        "type": "string",
        "title": "BackupState",
        "enum": [
          "new",
          "available",
          "deleted"
        ]
      },
      "BackupStatus": {
        "type": "string",
        "title": "BackupStatus",
        "enum": [
          "completed",
          "creating",
          "creating_error",
          "creating_error_quota",
          "uploading",
          "uploading_error_quota",
          "uploading_error",
          "deleting_pending",
          "deleting_error",
          "deleting",
          "restoring_pending",
          "restoring",
          "restoring_error",
          "provisioning",
          "copying"
        ]
      },
      "BackupType": {
        "type": "string",
        "title": "BackupType",
        "enum": [
          "full",
          "incremental"
        ]
      },
      "CopyBackupCrossRegionRequest": {
        "type": "object",
        "properties": {
          "destiny_region": {
            "type": "string",
            "title": "Destiny Region",
            "maxLength": 255,
            "minLength": 1
          },
<<<<<<< HEAD
          "updated_at": {
            "anyOf": [
              {
                "type": "string"
              },
              {
                "type": "string",
                "format": "date-time"
              }
            ],
            "examples": [
              "2022-01-01T00:00:10Z"
            ],
            "title": "Updated At"
          },
          "volume": {
            "anyOf": [
              {
                "$ref": "#/components/schemas/ExpandedVolume"
              },
              {
                "$ref": "#/components/schemas/IdResponse"
              }
            ],
            "title": "Volume"
=======
          "backup": {
            "$ref": "#/components/schemas/BackupIdRequest"
          }
        },
        "title": "CopyBackupCrossRegionRequest",
        "required": [
          "destiny_region",
          "backup"
        ],
        "example": {
          "backup": {
            "name": "backup-tomato"
          },
          "destiny_region": "br-ne1"
        }
      },
      "CreateAttachmentRequest": {
        "type": "object",
        "properties": {
          "volume": {
            "$ref": "#/components/schemas/IdRequest"
          },
          "instance": {
            "$ref": "#/components/schemas/IdRequest"
>>>>>>> 812d0ee9
          },
          "type": {
            "$ref": "#/components/schemas/BackupType"
          },
          "source_backup": {
            "anyOf": [
              {
                "$ref": "#/components/schemas/IdResponse"
              },
              {
                "type": "null"
              }
            ]
          }
        },
<<<<<<< HEAD
        "title": "BackupResponse",
        "required": [
          "id",
          "name",
          "size",
          "state",
          "status",
          "created_at",
          "updated_at",
          "volume",
          "type"
        ],
        "example": {
          "created_at": "2022-01-01T00:00:10Z",
          "description": "my backup for testing",
          "id": "93ef0dd4-7cfe-4937-93a5-3b7d887de3f1",
          "name": "My backup",
          "size": 10,
          "source_backup": {
            "id": "2524135e-bd1f-4490-91ed-c23de5619c97"
          },
          "state": "available",
          "status": "completed",
          "type": "incremental",
          "updated_at": "2022-01-01T00:00:10Z",
          "volume": {
            "id": "be39316a-282b-4daa-86d4-3511c4f333d9"
          }
        }
      },
      "BackupState": {
        "type": "string",
        "title": "BackupState",
        "enum": [
          "new",
          "available",
          "deleted"
        ]
      },
      "BackupStatus": {
        "type": "string",
        "title": "BackupStatus",
        "enum": [
          "completed",
          "snapshot_creating",
          "snapshot_creating_error",
          "creating_pending",
          "creating",
          "creating_error",
          "creating_error_quota",
          "snapshot_deleting",
          "snapshot_deleting_error",
          "deleting_pending",
          "deleting_error",
          "deleting",
          "restoring_pending",
          "restoring",
          "restoring_error",
          "provisioning"
        ]
      },
      "BackupType": {
        "type": "string",
        "title": "BackupType",
        "enum": [
          "full",
          "incremental"
        ]
      },
      "CreateAttachmentRequest": {
=======
        "title": "CreateAttachmentRequest",
        "required": [
          "volume",
          "instance"
        ],
        "example": {
          "device": "/dev/vdc",
          "instance": {
            "id": "xxxxxxxx-xxxx-xxxx-xxxx-xxxxxxxxxxxx"
          },
          "volume": {
            "id": "xxxxxxxx-xxxx-xxxx-xxxx-xxxxxxxxxxxx"
          }
        }
      },
      "CreateBackup": {
>>>>>>> 812d0ee9
        "type": "object",
        "properties": {
          "description": {
            "anyOf": [
              {
                "type": "string"
              },
              {
                "type": "null"
              }
            ],
            "title": "Description"
          },
          "volume": {
            "anyOf": [
              {
                "$ref": "#/components/schemas/IdRequest"
              },
              {
                "$ref": "#/components/schemas/Name"
              }
            ],
            "title": "Volume"
          },
          "name": {
            "type": "string",
            "title": "Name"
          },
          "type": {
            "allOf": [
              {
                "$ref": "#/components/schemas/BackupType"
              }
            ],
            "default": "full"
          }
        },
        "title": "CreateBackup",
        "required": [
          "volume",
          "name"
        ],
        "example": {
          "description": "my-backup",
          "name": "backup name",
          "type": "full",
          "volume": {
            "id": "xxxxxxxx-xxxx-xxxx-xxxx-xxxxxxxxxxxx"
          }
        }
      },
      "CreateBackup": {
        "type": "object",
        "properties": {
          "description": {
            "anyOf": [
              {
                "type": "string"
              },
              {
                "type": "null"
              }
            ],
            "title": "Description"
          },
          "volume": {
            "anyOf": [
              {
                "$ref": "#/components/schemas/IdRequest"
              },
              {
                "$ref": "#/components/schemas/Name"
              }
            ],
            "title": "Volume"
          },
          "name": {
            "type": "string",
            "title": "Name"
          },
          "type": {
            "allOf": [
              {
                "$ref": "#/components/schemas/BackupType"
              }
            ],
            "default": "full"
          }
        },
        "title": "CreateBackup",
        "required": [
          "description",
          "volume",
          "name"
        ],
        "example": {
          "description": "my-backup",
          "name": "backup name",
          "type": "full",
          "volume": {
            "id": "xxxxxxxx-xxxx-xxxx-xxxx-xxxxxxxxxxxx"
          }
        }
      },
      "DiskType": {
        "type": "string",
        "title": "DiskType",
        "enum": [
          "nvme",
          "hdd"
        ]
      },
      "ErrorResponse": {
        "type": "object",
        "properties": {
          "slug": {
            "type": "string",
            "title": "Slug"
          },
          "message": {
            "type": "string",
            "title": "Message"
          },
          "detail": {
            "type": "object",
            "title": "Detail"
          }
        },
        "title": "ErrorResponse",
        "required": [
          "slug",
          "message",
          "detail"
        ],
        "example": {
          "detail": {},
          "message": "Something went wrong",
          "slug": "generic"
        }
      },
      "ExpandBackup": {
        "type": "string",
        "title": "ExpandBackup",
        "enum": [
          "volume"
        ]
      },
      "ExpandSnapshots": {
        "type": "string",
        "title": "ExpandSnapshots",
        "enum": [
          "volume"
        ]
      },
      "ExpandedVolume": {
        "type": "object",
        "properties": {
          "id": {
            "type": "string",
            "title": "Id"
          },
          "name": {
            "type": "string",
            "title": "Name"
          },
          "state": {
            "$ref": "#/components/schemas/VolumeStateV1"
          },
          "status": {
            "$ref": "#/components/schemas/VolumeStatusV1"
          },
          "size": {
            "type": "integer",
            "title": "Size"
          },
          "created_at": {
            "anyOf": [
              {
                "type": "string"
              },
              {
                "type": "string",
                "format": "date-time"
              }
            ],
            "examples": [
              "2022-01-01T00:00:10Z"
            ],
            "title": "Created At"
          },
          "updated_at": {
            "anyOf": [
              {
                "type": "string"
              },
              {
                "type": "string",
                "format": "date-time"
              }
            ],
            "examples": [
              "2022-01-01T00:00:10Z"
            ],
            "title": "Updated At"
          },
          "volume_type": {
            "$ref": "#/components/schemas/IdResponse"
          }
        },
        "title": "ExpandedVolume",
        "required": [
          "id",
          "name",
          "state",
          "status",
          "size",
          "created_at",
          "updated_at",
          "volume_type"
        ]
      },
      "GenericVolumeTypeList_VolumeTypeResponse_": {
        "type": "object",
        "properties": {
          "types": {
            "type": "array",
            "items": {
              "$ref": "#/components/schemas/VolumeTypeResponse"
            },
            "title": "Types"
          }
        },
        "title": "GenericVolumeTypeList[VolumeTypeResponse]",
        "required": [
          "types"
        ],
        "example": {
          "types": [
            {
              "disk_type": "nvme",
              "id": "xxxxxxxx-xxxx-xxxx-xxxx-xxxxxxxxxxxx",
              "iops": {
                "read": 1000,
                "write": 1000
              },
              "name": "my_volume_type",
              "status": "active"
            }
          ]
        }
      },
      "HTTPValidationError": {
        "type": "object",
        "properties": {
          "detail": {
            "type": "array",
            "items": {
              "$ref": "#/components/schemas/ValidationError"
            },
            "title": "Detail"
          }
        },
        "title": "HTTPValidationError"
      },
      "IdRequest": {
        "type": "object",
        "properties": {
          "id": {
            "type": "string",
            "title": "Id",
            "minLength": 1
          }
        },
        "title": "IdRequest",
        "required": [
          "id"
        ],
        "example": {
          "id": "xxxxxxxx-xxxx-xxxx-xxxx-xxxxxxxxxxxx"
        }
      },
      "IdResponse": {
        "type": "object",
        "properties": {
          "id": {
            "type": "string",
            "title": "Id",
            "minLength": 1
          }
        },
        "title": "IdResponse",
        "required": [
          "id"
        ],
        "example": {
          "id": "xxxxxxxx-xxxx-xxxx-xxxx-xxxxxxxxxxxx"
        }
      },
      "InstanceState": {
        "type": "string",
        "title": "InstanceState",
        "enum": [
          "new",
          "running",
          "stopped",
          "suspended",
          "deleted"
        ]
      },
      "InstanceStatus": {
        "type": "string",
        "title": "InstanceStatus",
        "enum": [
          "provisioning",
          "creating",
          "creating_error",
          "creating_error_quota",
          "completed",
          "retyping_pending",
          "retyping",
          "retyping_confirmed",
          "retyping_error",
          "retyping_error_quota",
          "stopping_pending",
          "stopping",
          "suspending_pending",
          "suspending",
          "rebooting_pending",
          "rebooting",
          "starting_pending",
          "starting",
          "deleting_pending",
          "deleting",
          "deleting_error",
          "deleted"
        ]
      },
      "Name": {
        "type": "object",
        "properties": {
          "name": {
            "type": "string",
            "title": "Name",
            "maxLength": 255,
            "minLength": 1
          }
        },
        "title": "Name",
        "required": [
          "name"
        ],
        "example": {
          "name": "some_resource_name"
        }
      },
      "PatchResourceRequest": {
        "type": "object",
        "properties": {
          "name": {
            "anyOf": [
              {
                "type": "string",
                "maxLength": 255,
                "minLength": 1
              },
              {
                "type": "null"
              }
            ],
            "title": "Name"
          },
          "description": {
            "anyOf": [
              {
                "type": "string",
                "maxLength": 255,
                "minLength": 1
              },
              {
                "type": "null"
              }
            ],
            "title": "Description"
          }
        },
        "title": "PatchResourceRequest",
        "example": {
          "description": "new description to my resource",
          "name": "new name to my resource"
        }
      },
      "RenameVolumeRequest": {
        "type": "object",
        "properties": {
          "name": {
            "type": "string",
            "title": "Name",
            "maxLength": 255,
            "minLength": 1
          }
        },
        "title": "RenameVolumeRequest",
        "required": [
          "name"
        ],
        "example": {
          "name": "volume name"
        }
      },
      "SnapshotCreationRequest": {
        "type": "object",
        "properties": {
          "volume": {
            "anyOf": [
              {
                "$ref": "#/components/schemas/IdRequest"
              },
              {
                "$ref": "#/components/schemas/Name"
              }
            ],
            "title": "Volume"
          },
          "name": {
            "type": "string",
            "title": "Name"
          },
          "description": {
            "anyOf": [
              {
                "type": "string"
              },
              {
                "type": "null"
              }
            ],
            "title": "Description"
          }
        },
        "title": "SnapshotCreationRequest",
        "required": [
          "volume",
          "name",
          "description"
        ],
        "example": {
          "description": "my-snapshot",
          "name": "snapshot name",
          "volume": {
            "id": "xxxxxxxx-xxxx-xxxx-xxxx-xxxxxxxxxxxx"
          }
        }
      },
      "SnapshotListResponse": {
        "type": "object",
        "properties": {
          "snapshots": {
            "type": "array",
            "items": {
              "$ref": "#/components/schemas/SnapshotResponse"
            },
            "title": "Snapshots"
          }
        },
        "title": "SnapshotListResponse",
        "required": [
          "snapshots"
        ],
        "example": {
          "snapshots": [
            {
              "created_at": "2022-01-01T00:00:10Z",
              "description": "my snapshot for testing",
              "error": {
                "message": "You have reached the limit of allowed snapshots. Please, remove unused snapshots or contact support to increase your quota.",
                "slug": "creating_error_quota"
              },
              "id": "xxxxxxxx-xxxx-xxxx-xxxx-xxxxxxxxxxxx",
              "name": "My snapshot",
              "size": 10,
              "state": "available",
              "status": "completed",
              "updated_at": "2022-01-01T00:00:10Z",
              "volume": {
                "id": "xxxxxxxx-xxxx-xxxx-xxxx-xxxxxxxxxxxx"
              }
            }
          ]
        }
      },
      "SnapshotResponse": {
        "type": "object",
        "properties": {
          "id": {
            "type": "string",
            "title": "Id"
          },
          "name": {
            "type": "string",
            "title": "Name"
          },
          "size": {
            "type": "integer",
            "title": "Size"
          },
          "description": {
            "anyOf": [
              {
                "type": "string"
              },
              {
                "type": "null"
              }
            ],
            "title": "Description"
          },
          "state": {
            "$ref": "#/components/schemas/SnapshotStateV1"
          },
          "status": {
            "$ref": "#/components/schemas/SnapshotStatusV1"
          },
          "created_at": {
            "anyOf": [
              {
                "type": "string"
              },
              {
                "type": "string",
                "format": "date-time"
              }
            ],
            "examples": [
              "2022-01-01T00:00:10Z"
            ],
            "title": "Created At"
          },
          "updated_at": {
            "anyOf": [
              {
                "type": "string"
              },
              {
                "type": "string",
                "format": "date-time"
              }
            ],
            "examples": [
              "2022-01-01T00:00:10Z"
            ],
            "title": "Updated At"
          },
          "volume": {
            "anyOf": [
              {
                "$ref": "#/components/schemas/IdResponse"
              },
              {
                "$ref": "#/components/schemas/SnapshotVolume"
              }
            ],
            "title": "Volume"
          },
          "error": {
            "anyOf": [
              {
                "$ref": "#/components/schemas/SnapshotResponseError"
              },
              {
                "type": "null"
              }
            ]
          }
        },
        "title": "SnapshotResponse",
        "required": [
          "id",
          "name",
          "size",
          "description",
          "state",
          "status",
          "created_at",
          "updated_at",
          "volume"
        ],
        "example": {
          "created_at": "2022-01-01T00:00:10Z",
          "description": "my snapshot for testing",
          "error": {
            "message": "You have reached the limit of allowed snapshots. Please, remove unused snapshots or contact support to increase your quota.",
            "slug": "creating_error_quota"
          },
          "id": "xxxxxxxx-xxxx-xxxx-xxxx-xxxxxxxxxxxx",
          "name": "My snapshot",
          "size": 10,
          "state": "available",
          "status": "completed",
          "updated_at": "2022-01-01T00:00:10Z",
          "volume": {
            "id": "xxxxxxxx-xxxx-xxxx-xxxx-xxxxxxxxxxxx"
          }
        }
      },
      "SnapshotResponseError": {
        "type": "object",
        "properties": {
          "slug": {
            "type": "string",
            "title": "Slug"
          },
          "message": {
            "type": "string",
            "title": "Message"
          }
        },
        "title": "SnapshotResponseError",
        "required": [
          "slug",
          "message"
        ],
        "example": {
          "message": "You have reached the limit of allowed snapshots. Please, remove unused snapshots or contact support to increase your quota.",
          "slug": "creating_error_quota"
        }
      },
      "SnapshotStateV1": {
        "type": "string",
        "title": "SnapshotStateV1",
        "enum": [
          "new",
          "available",
          "deleted"
        ]
      },
      "SnapshotStatusV1": {
        "type": "string",
        "title": "SnapshotStatusV1",
        "enum": [
          "provisioning",
          "creating",
          "creating_error",
          "creating_error_quota",
          "completed",
          "deleting",
          "deleted",
          "deleted_error"
        ]
      },
      "SnapshotVolume": {
        "type": "object",
        "properties": {
          "id": {
            "type": "string",
            "title": "Id"
          },
          "name": {
            "type": "string",
            "title": "Name"
          },
          "size": {
            "type": "integer",
            "title": "Size"
          },
          "type": {
            "$ref": "#/components/schemas/SnapshotVolumeType"
          }
        },
        "title": "SnapshotVolume",
        "required": [
          "id",
          "name",
          "size",
          "type"
        ],
        "example": {
          "id": "xxxxxxxx-xxxx-xxxx-xxxx-xxxxxxxxxxxx",
          "name": "My volume",
          "size": 10,
          "type": {
            "id": "xxxxxxxx-xxxx-xxxx-xxxx-xxxxxxxxxxxx",
            "name": "My volume type"
          }
        }
      },
      "SnapshotVolumeType": {
        "type": "object",
        "properties": {
          "id": {
            "type": "string",
            "title": "Id"
          },
          "name": {
            "type": "string",
            "title": "Name"
          }
        },
        "title": "SnapshotVolumeType",
        "required": [
          "id",
          "name"
        ],
        "example": {
          "id": "xxxxxxxx-xxxx-xxxx-xxxx-xxxxxxxxxxxx",
          "name": "My volume type"
        }
      },
      "ValidationError": {
        "type": "object",
        "properties": {
          "loc": {
            "type": "array",
            "items": {
              "anyOf": [
                {
                  "type": "string"
                },
                {
                  "type": "integer"
                }
              ]
            },
            "title": "Location"
          },
          "msg": {
            "type": "string",
            "title": "Message"
          },
          "type": {
            "type": "string",
            "title": "Error Type"
          }
        },
        "title": "ValidationError",
        "required": [
          "loc",
          "msg",
          "type"
        ]
      },
      "VolumeCreateRequestV1": {
        "type": "object",
        "properties": {
          "name": {
            "type": "string",
            "title": "Name",
            "maxLength": 255,
            "minLength": 1
          },
          "size": {
            "type": "integer",
            "title": "Size",
            "maximum": 2147483648,
            "minimum": 10,
            "description": "Gibibytes (GiB)"
          },
          "type": {
            "anyOf": [
              {
                "$ref": "#/components/schemas/IdRequest"
              },
              {
                "$ref": "#/components/schemas/Name"
              }
            ],
            "title": "Type"
          },
          "backup": {
            "anyOf": [
              {
                "$ref": "#/components/schemas/IdRequest"
              },
              {
                "$ref": "#/components/schemas/Name"
              },
              {
                "type": "null"
              }
            ],
            "title": "Backup"
<<<<<<< HEAD
=======
          },
          "snapshot": {
            "anyOf": [
              {
                "$ref": "#/components/schemas/IdRequest"
              },
              {
                "$ref": "#/components/schemas/Name"
              },
              {
                "type": "null"
              }
            ],
            "title": "Snapshot"
>>>>>>> 812d0ee9
          }
        },
        "title": "VolumeCreateRequestV1",
        "required": [
          "name",
          "size",
          "type"
        ],
        "example": {
          "backup": {
            "name": "my_backup_name"
          },
          "name": "volume name",
          "size": 10,
          "snapshot": {
            "name": "my_snapshot_name"
          },
          "type": {
            "id": "xxxxxxxx-xxxx-xxxx-xxxx-xxxxxxxxxxxx"
          }
        }
      },
      "VolumeExtendRequest": {
        "type": "object",
        "properties": {
          "size": {
            "exclusiveMinimum": 0,
            "type": "integer",
            "title": "Size",
            "description": "New volume size in GB"
          }
        },
        "title": "VolumeExtendRequest",
        "required": [
          "size"
        ],
        "example": {
          "size": 20
        }
      },
      "VolumeResponseError": {
        "type": "object",
        "properties": {
          "slug": {
            "type": "string",
            "title": "Slug"
          },
          "message": {
            "type": "string",
            "title": "Message"
          }
        },
        "title": "VolumeResponseError",
        "required": [
          "slug",
          "message"
        ],
        "example": {
          "message": "You have reached the limit of allowed disks. Please, remove unused disks or contact support to increase your quota.",
          "slug": "creating_error_quota"
        }
      },
      "VolumeResponseV1": {
        "type": "object",
        "properties": {
          "id": {
            "type": "string",
            "title": "Id"
          },
          "name": {
            "type": "string",
            "title": "Name"
          },
          "size": {
            "type": "integer",
            "title": "Size"
          },
          "status": {
            "$ref": "#/components/schemas/VolumeStatusV1"
          },
          "state": {
            "$ref": "#/components/schemas/VolumeStateV1"
          },
          "created_at": {
            "anyOf": [
              {
                "type": "string"
              },
              {
                "type": "string",
                "format": "date-time"
              }
            ],
            "examples": [
              "2022-01-01T00:00:10Z"
            ],
            "title": "Created At"
          },
          "updated_at": {
            "anyOf": [
              {
                "type": "string"
              },
              {
                "type": "string",
                "format": "date-time"
              }
            ],
            "examples": [
              "2022-01-01T00:00:10Z"
            ],
            "title": "Updated At"
          },
          "type": {
            "anyOf": [
              {
                "$ref": "#/components/schemas/IdRequest"
              },
              {
                "$ref": "#/components/schemas/VolumeTypeResponse"
              }
            ],
            "title": "Type"
          },
          "error": {
            "anyOf": [
              {
                "$ref": "#/components/schemas/VolumeResponseError"
              },
              {
                "type": "null"
              }
            ]
          },
          "attachment": {
            "anyOf": [
              {
                "$ref": "#/components/schemas/AttachmentResponseV1"
              },
              {
                "type": "null"
              }
            ]
          }
        },
        "title": "VolumeResponseV1",
        "required": [
          "id",
          "name",
          "size",
          "status",
          "state",
          "created_at",
          "updated_at",
          "type"
        ],
        "example": {
          "attachment": {
            "attached_at": "2022-01-01T00:00:10Z",
            "device": "/dev/vdb",
            "instance": {
              "created_at": "2022-01-01T00:00:10Z",
              "id": "xxxxxxxx-xxxx-xxxx-xxxx-xxxxxxxxxxxx",
              "name": "machine name",
              "state": "running",
              "status": "completed",
              "updated_at": "2022-01-01T00:00:10Z"
            }
          },
          "created_at": "2022-01-01T00:00:10Z",
          "error": {
            "message": "You have reached the limit of allowed disks. Please, remove unused disks or contact support to increase your quota.",
            "slug": "creating_error_quota"
          },
          "id": "xxxxxxxx-xxxx-xxxx-xxxx-xxxxxxxxxxxx",
          "name": "volume name",
          "size": 10,
          "state": "in-use",
          "status": "completed",
          "type": {
            "id": "xxxxxxxx-xxxx-xxxx-xxxx-xxxxxxxxxxxx"
          },
          "updated_at": "2022-01-01T00:00:10Z"
        }
      },
      "VolumeRetypeRequest": {
        "type": "object",
        "properties": {
          "new_type": {
            "anyOf": [
              {
                "$ref": "#/components/schemas/IdRequest"
              },
              {
                "$ref": "#/components/schemas/Name"
              }
            ],
            "title": "New Type"
          }
        },
        "title": "VolumeRetypeRequest",
        "required": [
          "new_type"
        ],
        "example": {
          "new_type": {
            "id": "xxxxxxxx-xxxx-xxxx-xxxx-xxxxxxxxxxxx"
          }
        }
      },
      "VolumeStateV1": {
        "type": "string",
        "title": "VolumeStateV1",
        "enum": [
          "new",
          "available",
          "in-use",
          "deleted",
          "legacy"
        ]
      },
      "VolumeStatusV1": {
        "type": "string",
        "title": "VolumeStatusV1",
        "enum": [
          "provisioning",
          "creating",
          "creating_error",
          "creating_error_quota",
          "completed",
          "extend_pending",
          "extending",
          "extend_error",
          "extend_error_quota",
          "attaching_pending",
          "attaching_error",
          "attaching",
          "detaching_pending",
          "detaching_error",
          "detaching",
          "retype_pending",
          "retyping",
          "retype_error",
          "retype_error_quota",
          "deleting_pending",
          "deleting",
          "deleted",
          "deleted_error"
        ]
      },
      "VolumeTypeResponse": {
        "type": "object",
        "properties": {
          "iops": {
            "$ref": "#/components/schemas/VolumeTypeSpec"
          },
          "id": {
            "type": "string",
            "title": "Id"
          },
          "name": {
            "type": "string",
            "title": "Name"
          },
          "disk_type": {
            "$ref": "#/components/schemas/DiskType"
          },
          "status": {
            "$ref": "#/components/schemas/VolumeTypeStatus"
          }
        },
        "title": "VolumeTypeResponse",
        "required": [
          "iops",
          "id",
          "name",
          "disk_type",
          "status"
        ],
        "example": {
          "disk_type": "nvme",
          "id": "xxxxxxxx-xxxx-xxxx-xxxx-xxxxxxxxxxxx",
          "iops": {
            "read": 1000,
            "write": 1000
          },
          "name": "my_volume_type",
          "status": "active"
        }
      },
      "VolumeTypeSpec": {
        "type": "object",
        "properties": {
          "read": {
            "type": "integer",
            "title": "Read"
          },
          "write": {
            "type": "integer",
            "title": "Write"
          }
        },
        "title": "VolumeTypeSpec",
        "required": [
          "read",
          "write"
        ]
      },
      "VolumeTypeStatus": {
        "type": "string",
        "title": "VolumeTypeStatus",
        "enum": [
          "active",
          "deprecated",
          "deleted"
        ]
      },
      "VolumesResponseV1": {
        "type": "object",
        "properties": {
          "volumes": {
            "type": "array",
            "items": {
              "$ref": "#/components/schemas/VolumeResponseV1"
            },
            "title": "Volumes"
          }
        },
        "title": "VolumesResponseV1",
        "required": [
          "volumes"
        ],
        "example": {
          "volumes": [
            {
              "attachment": {
                "attached_at": "2022-01-01T00:00:10Z",
                "device": "/dev/vdb",
                "instance": {
                  "created_at": "2022-01-01T00:00:10Z",
                  "id": "xxxxxxxx-xxxx-xxxx-xxxx-xxxxxxxxxxxx",
                  "name": "machine name",
                  "state": "running",
                  "status": "completed",
                  "updated_at": "2022-01-01T00:00:10Z"
                }
              },
              "created_at": "2022-01-01T00:00:10Z",
              "error": {
                "message": "You have reached the limit of allowed disks. Please, remove unused disks or contact support to increase your quota.",
                "slug": "creating_error_quota"
              },
              "id": "xxxxxxxx-xxxx-xxxx-xxxx-xxxxxxxxxxxx",
              "name": "volume name",
              "size": 10,
              "state": "in-use",
              "status": "completed",
              "type": {
                "id": "xxxxxxxx-xxxx-xxxx-xxxx-xxxxxxxxxxxx"
              },
              "updated_at": "2022-01-01T00:00:10Z"
            }
          ]
        }
      }
    }
  },
  "tags": [
    {
      "name": "volumes",
      "description": "Operations with volumes, including create, delete, extend, retype, list and other actions."
    },
    {
      "name": "volume-types",
      "description": "Operations with volume types for volumes."
    },
    {
      "name": "snapshots",
      "description": "Operations with snapshots for volumes."
    },
    {
      "name": "backups",
      "description": "Operations with backups for volumes."
    }
  ]
}<|MERGE_RESOLUTION|>--- conflicted
+++ resolved
@@ -288,8 +288,7 @@
             }
           }
         },
-        "x-viveiro": true,
-        "x-mgc-hidden": true
+        "x-viveiro": true
       },
       "post": {
         "tags": [
@@ -368,145 +367,6 @@
                     "$ref": "#/components/schemas/ErrorResponse"
                   },
                   "title": "Response 422 Create Backup V1 Backups Post"
-                }
-              }
-            }
-          }
-        },
-        "x-viveiro": true,
-        "x-mgc-hidden": true
-      }
-    },
-<<<<<<< HEAD
-    "/v1/backups/{id}": {
-      "get": {
-        "tags": [
-          "backups"
-        ],
-        "summary": "Get a Backup",
-        "description": "Retrieve details of a Backup for the currently authenticated tenant.\n\n#### Notes\n- Use the **expand** argument to obtain additional details about the Volume\n used to create the Backup.\n- Utilize the **block-storage backups list** command to retrieve a list of\n all Backups and obtain the ID of the Backup for which you want to retrieve\n details.",
-        "operationId": "get_backup_v1_backups__id__get",
-        "parameters": [
-          {
-            "name": "id",
-            "in": "path",
-            "required": true,
-            "schema": {
-              "type": "string",
-              "title": "Id",
-              "format": "uuid"
-            }
-          },
-          {
-            "name": "expand",
-            "in": "query",
-            "required": false,
-            "schema": {
-              "type": "array",
-              "items": {
-                "$ref": "#/components/schemas/ExpandBackup"
-              },
-              "title": "Expand",
-              "default": []
-            }
-          },
-          {
-=======
-    "/v1/backups/copy": {
-      "post": {
-        "tags": [
-          "backups"
-        ],
-        "summary": "Copy backup cross region",
-        "description": "Copy a backup cross region for the currently authenticated tenant.\n\n#### Rules\n- The copy only be accepted when the destiny region is different from origin region.\n- The copy only be accepted if the backup's name in destiny region is different from input name.\n- The copy only be accepted if the user has access to destiny region.\n\n#### Notes\n- Utilize the **block-storage backups list** command to retrieve a list of\n all Backups and obtain the ID of the Backup you wish to copy across different region.",
-        "operationId": "copy_backup_cross_region_v1_backups_copy_post",
-        "parameters": [
-          {
->>>>>>> 812d0ee9
-            "name": "x-tenant-id",
-            "in": "header",
-            "required": true,
-            "schema": {
-              "type": "string",
-              "title": "X-Tenant-Id"
-            }
-          }
-        ],
-<<<<<<< HEAD
-        "responses": {
-          "200": {
-            "description": "Successful Response",
-            "content": {
-              "application/json": {
-                "schema": {
-                  "$ref": "#/components/schemas/BackupResponse"
-                }
-=======
-        "requestBody": {
-          "content": {
-            "application/json": {
-              "schema": {
-                "$ref": "#/components/schemas/CopyBackupCrossRegionRequest"
->>>>>>> 812d0ee9
-              }
-            }
-          },
-          "required": true
-        },
-        "responses": {
-          "204": {
-            "description": "Successful Response"
-          },
-          "404": {
-            "description": "Not Found",
-            "content": {
-              "application/json": {
-                "schema": {
-                  "type": "array",
-                  "items": {
-                    "$ref": "#/components/schemas/ErrorResponse"
-                  },
-<<<<<<< HEAD
-                  "title": "Response 404 Get Backup V1 Backups  Id  Get"
-=======
-                  "title": "Response 404 Copy Backup Cross Region V1 Backups Copy Post"
->>>>>>> 812d0ee9
-                }
-              }
-            }
-          },
-          "409": {
-            "description": "Conflict",
-            "content": {
-              "application/json": {
-                "schema": {
-                  "type": "array",
-                  "items": {
-                    "$ref": "#/components/schemas/ErrorResponse"
-                  },
-<<<<<<< HEAD
-                  "title": "Response 409 Get Backup V1 Backups  Id  Get"
-=======
-                  "title": "Response 409 Copy Backup Cross Region V1 Backups Copy Post"
->>>>>>> 812d0ee9
-                }
-              }
-            }
-          },
-          "422": {
-            "description": "Unprocessable Entity",
-            "content": {
-              "application/json": {
-                "schema": {
-                  "type": "array",
-                  "items": {
-                    "$ref": "#/components/schemas/ErrorResponse"
-                  },
-<<<<<<< HEAD
-                  "title": "Response 422 Get Backup V1 Backups  Id  Get"
-=======
-                  "title": "Response 422 Copy Backup Cross Region V1 Backups Copy Post"
->>>>>>> 812d0ee9
                 }
               }
             }
@@ -520,15 +380,106 @@
         "tags": [
           "backups"
         ],
-<<<<<<< HEAD
+        "summary": "Get a Backup",
+        "description": "Retrieve details of a Backup for the currently authenticated tenant.\n\n#### Notes\n- Use the **expand** argument to obtain additional details about the Volume\n used to create the Backup.\n- Utilize the **block-storage backups list** command to retrieve a list of\n all Backups and obtain the ID of the Backup for which you want to retrieve\n details.",
+        "operationId": "get_backup_v1_backups__id__get",
+        "parameters": [
+          {
+            "name": "id",
+            "in": "path",
+            "required": true,
+            "schema": {
+              "type": "string",
+              "title": "Id",
+              "format": "uuid"
+            }
+          },
+          {
+            "name": "expand",
+            "in": "query",
+            "required": false,
+            "schema": {
+              "type": "array",
+              "items": {
+                "$ref": "#/components/schemas/ExpandBackup"
+              },
+              "title": "Expand",
+              "default": []
+            }
+          },
+          {
+            "name": "x-tenant-id",
+            "in": "header",
+            "required": true,
+            "schema": {
+              "type": "string",
+              "title": "X-Tenant-Id"
+            }
+          }
+        ],
+        "responses": {
+          "200": {
+            "description": "Successful Response",
+            "content": {
+              "application/json": {
+                "schema": {
+                  "$ref": "#/components/schemas/BackupResponse"
+                }
+              }
+            }
+          },
+          "404": {
+            "description": "Not Found",
+            "content": {
+              "application/json": {
+                "schema": {
+                  "type": "array",
+                  "items": {
+                    "$ref": "#/components/schemas/ErrorResponse"
+                  },
+                  "title": "Response 404 Get Backup V1 Backups  Id  Get"
+                }
+              }
+            }
+          },
+          "409": {
+            "description": "Conflict",
+            "content": {
+              "application/json": {
+                "schema": {
+                  "type": "array",
+                  "items": {
+                    "$ref": "#/components/schemas/ErrorResponse"
+                  },
+                  "title": "Response 409 Get Backup V1 Backups  Id  Get"
+                }
+              }
+            }
+          },
+          "422": {
+            "description": "Unprocessable Entity",
+            "content": {
+              "application/json": {
+                "schema": {
+                  "type": "array",
+                  "items": {
+                    "$ref": "#/components/schemas/ErrorResponse"
+                  },
+                  "title": "Response 422 Get Backup V1 Backups  Id  Get"
+                }
+              }
+            }
+          }
+        },
+        "x-viveiro": true
+      },
+      "delete": {
+        "tags": [
+          "backups"
+        ],
         "summary": "Delete a Backup",
         "description": "Delete a Backup for the currently authenticated tenant.\n\n#### Rules\n- The Backup's status must be \"completed\".\n- The Backup's state must be \"available\".\n\n\n#### Notes\n- Utilize the **block-storage backups** list command to retrieve a list of\n all Backups and obtain the ID of the Backup you wish to delete.",
         "operationId": "delete_backup_v1_backups__id__delete",
-=======
-        "summary": "Get a Backup",
-        "description": "Retrieve details of a Backup for the currently authenticated tenant.\n\n#### Notes\n- Use the **expand** argument to obtain additional details about the Volume\n used to create the Backup.\n- Utilize the **block-storage backups list** command to retrieve a list of\n all Backups and obtain the ID of the Backup for which you want to retrieve\n details.",
-        "operationId": "get_backup_v1_backups__id__get",
->>>>>>> 812d0ee9
         "parameters": [
           {
             "name": "id",
@@ -541,19 +492,6 @@
             }
           },
           {
-            "name": "expand",
-            "in": "query",
-            "required": false,
-            "schema": {
-              "type": "array",
-              "items": {
-                "$ref": "#/components/schemas/ExpandBackup"
-              },
-              "title": "Expand",
-              "default": []
-            }
-          },
-          {
             "name": "x-tenant-id",
             "in": "header",
             "required": true,
@@ -564,15 +502,8 @@
           }
         ],
         "responses": {
-          "200": {
-            "description": "Successful Response",
-            "content": {
-              "application/json": {
-                "schema": {
-                  "$ref": "#/components/schemas/BackupResponse"
-                }
-              }
-            }
+          "204": {
+            "description": "Successful Response"
           },
           "404": {
             "description": "Not Found",
@@ -583,11 +514,7 @@
                   "items": {
                     "$ref": "#/components/schemas/ErrorResponse"
                   },
-<<<<<<< HEAD
                   "title": "Response 404 Delete Backup V1 Backups  Id  Delete"
-=======
-                  "title": "Response 404 Get Backup V1 Backups  Id  Get"
->>>>>>> 812d0ee9
                 }
               }
             }
@@ -601,11 +528,7 @@
                   "items": {
                     "$ref": "#/components/schemas/ErrorResponse"
                   },
-<<<<<<< HEAD
                   "title": "Response 409 Delete Backup V1 Backups  Id  Delete"
-=======
-                  "title": "Response 409 Get Backup V1 Backups  Id  Get"
->>>>>>> 812d0ee9
                 }
               }
             }
@@ -619,7 +542,6 @@
                   "items": {
                     "$ref": "#/components/schemas/ErrorResponse"
                   },
-<<<<<<< HEAD
                   "title": "Response 422 Delete Backup V1 Backups  Id  Delete"
                 }
               }
@@ -635,24 +557,6 @@
         "summary": "Patch a Backup",
         "description": "Patches a Backup for the currently authenticated tenant.\n\n#### Rules\n- The Backup name must be unique; otherwise, renaming will not be allowed.\n- The Backup's state must be available.\n\n#### Notes\n- Utilize the **block-storage backups list** command to retrieve a list of\n all Backups and obtain the ID of the Backup you wish to rename.",
         "operationId": "patch_backup_v1_backups__id__patch",
-=======
-                  "title": "Response 422 Get Backup V1 Backups  Id  Get"
-                }
-              }
-            }
-          }
-        },
-        "x-viveiro": true,
-        "x-mgc-hidden": true
-      },
-      "delete": {
-        "tags": [
-          "backups"
-        ],
-        "summary": "Delete a Backup",
-        "description": "Delete a Backup for the currently authenticated tenant.\n\n#### Rules\n- The Backup's status must be \"completed\".\n- The Backup's state must be \"available\".\n\n\n#### Notes\n- Utilize the **block-storage backups** list command to retrieve a list of\n all Backups and obtain the ID of the Backup you wish to delete.",
-        "operationId": "delete_backup_v1_backups__id__delete",
->>>>>>> 812d0ee9
         "parameters": [
           {
             "name": "id",
@@ -674,7 +578,6 @@
             }
           }
         ],
-<<<<<<< HEAD
         "requestBody": {
           "content": {
             "application/json": {
@@ -685,8 +588,6 @@
           },
           "required": true
         },
-=======
->>>>>>> 812d0ee9
         "responses": {
           "204": {
             "description": "Successful Response"
@@ -700,9 +601,7 @@
                   "items": {
                     "$ref": "#/components/schemas/ErrorResponse"
                   },
-<<<<<<< HEAD
-=======
-                  "title": "Response 404 Delete Backup V1 Backups  Id  Delete"
+                  "title": "Response 404 Patch Backup V1 Backups  Id  Patch"
                 }
               }
             }
@@ -716,7 +615,7 @@
                   "items": {
                     "$ref": "#/components/schemas/ErrorResponse"
                   },
-                  "title": "Response 409 Delete Backup V1 Backups  Id  Delete"
+                  "title": "Response 409 Patch Backup V1 Backups  Id  Patch"
                 }
               }
             }
@@ -730,103 +629,13 @@
                   "items": {
                     "$ref": "#/components/schemas/ErrorResponse"
                   },
-                  "title": "Response 422 Delete Backup V1 Backups  Id  Delete"
-                }
-              }
-            }
-          }
-        },
-        "x-viveiro": true,
-        "x-mgc-hidden": true
-      },
-      "patch": {
-        "tags": [
-          "backups"
-        ],
-        "summary": "Patch a Backup",
-        "description": "Patches a Backup for the currently authenticated tenant.\n\n#### Rules\n- The Backup name must be unique; otherwise, renaming will not be allowed.\n- The Backup's state must be available.\n\n#### Notes\n- Utilize the **block-storage backups list** command to retrieve a list of\n all Backups and obtain the ID of the Backup you wish to rename.",
-        "operationId": "patch_backup_v1_backups__id__patch",
-        "parameters": [
-          {
-            "name": "id",
-            "in": "path",
-            "required": true,
-            "schema": {
-              "type": "string",
-              "title": "Id",
-              "format": "uuid"
-            }
-          },
-          {
-            "name": "x-tenant-id",
-            "in": "header",
-            "required": true,
-            "schema": {
-              "type": "string",
-              "title": "X-Tenant-Id"
-            }
-          }
-        ],
-        "requestBody": {
-          "content": {
-            "application/json": {
-              "schema": {
-                "$ref": "#/components/schemas/PatchResourceRequest"
-              }
-            }
-          },
-          "required": true
-        },
-        "responses": {
-          "204": {
-            "description": "Successful Response"
-          },
-          "404": {
-            "description": "Not Found",
-            "content": {
-              "application/json": {
-                "schema": {
-                  "type": "array",
-                  "items": {
-                    "$ref": "#/components/schemas/ErrorResponse"
-                  },
->>>>>>> 812d0ee9
-                  "title": "Response 404 Patch Backup V1 Backups  Id  Patch"
-                }
-              }
-            }
-          },
-          "409": {
-            "description": "Conflict",
-            "content": {
-              "application/json": {
-                "schema": {
-                  "type": "array",
-                  "items": {
-                    "$ref": "#/components/schemas/ErrorResponse"
-                  },
-                  "title": "Response 409 Patch Backup V1 Backups  Id  Patch"
-                }
-              }
-            }
-          },
-          "422": {
-            "description": "Unprocessable Entity",
-            "content": {
-              "application/json": {
-                "schema": {
-                  "type": "array",
-                  "items": {
-                    "$ref": "#/components/schemas/ErrorResponse"
-                  },
                   "title": "Response 422 Patch Backup V1 Backups  Id  Patch"
                 }
               }
             }
           }
         },
-        "x-viveiro": true,
-        "x-mgc-hidden": true
+        "x-viveiro": true
       }
     },
     "/v1/snapshots": {
@@ -1213,7 +1022,6 @@
     },
     "/v1/snapshots/{id}/rename": {
       "patch": {
-<<<<<<< HEAD
         "tags": [
           "snapshots"
         ],
@@ -1293,102 +1101,6 @@
                     "$ref": "#/components/schemas/ErrorResponse"
                   },
                   "title": "Response 422 Rename Snapshot V1 Snapshots  Id  Rename Patch"
-                }
-              }
-            }
-          }
-        },
-        "x-viveiro": true
-      }
-    },
-    "/v1/snapshots/{snapshot_id}": {
-      "post": {
-        "tags": [
-          "snapshots"
-        ],
-        "summary": "Restore a snapshot to a new volume",
-        "description": "Restore a Snapshot on a new Volume to the currently\n authenticated tenant.\n\nThe restored Volume can be used when it reaches the \"available\" state and the\n \"completed\" status.\n\n#### Notes\n- To obtain the ID of the Snapshot you wish to restore, you can use the\n **block-storage snapshots list** command to list all Snapshots.\n- Check the state and status of your Volume using the\n **block-storage volume get --id [uuid]** command.",
-        "operationId": "restore_snapshot_v1_snapshots__snapshot_id__post",
-        "parameters": [
-          {
-            "name": "snapshot_id",
-            "in": "path",
-            "required": true,
-            "schema": {
-              "type": "string",
-              "title": "Snapshot Id",
-              "format": "uuid"
-            }
-          },
-          {
-            "name": "x-tenant-id",
-            "in": "header",
-            "required": true,
-            "schema": {
-              "type": "string",
-              "title": "X-Tenant-Id"
-            }
-          }
-        ],
-        "requestBody": {
-          "content": {
-            "application/json": {
-              "schema": {
-                "$ref": "#/components/schemas/SnapshotRestoreRequest"
-              }
-            }
-          },
-          "required": true
-        },
-        "responses": {
-          "202": {
-            "description": "Successful Response",
-            "content": {
-              "application/json": {
-                "schema": {
-                  "$ref": "#/components/schemas/IdResponse"
-                }
-              }
-            }
-          },
-          "404": {
-            "description": "Not Found",
-            "content": {
-              "application/json": {
-                "schema": {
-                  "type": "array",
-                  "items": {
-                    "$ref": "#/components/schemas/ErrorResponse"
-                  },
-                  "title": "Response 404 Restore Snapshot V1 Snapshots  Snapshot Id  Post"
-                }
-              }
-            }
-          },
-          "409": {
-            "description": "Conflict",
-            "content": {
-              "application/json": {
-                "schema": {
-                  "type": "array",
-                  "items": {
-                    "$ref": "#/components/schemas/ErrorResponse"
-                  },
-                  "title": "Response 409 Restore Snapshot V1 Snapshots  Snapshot Id  Post"
-                }
-              }
-            }
-          },
-          "422": {
-            "description": "Unprocessable Entity",
-            "content": {
-              "application/json": {
-                "schema": {
-                  "type": "array",
-                  "items": {
-                    "$ref": "#/components/schemas/ErrorResponse"
-                  },
-                  "title": "Response 422 Restore Snapshot V1 Snapshots  Snapshot Id  Post"
                 }
               }
             }
@@ -1800,498 +1512,6 @@
     },
     "/v1/volumes/{id}/attach/{virtual_machine_id}": {
       "post": {
-=======
->>>>>>> 812d0ee9
-        "tags": [
-          "snapshots"
-        ],
-        "summary": "Rename a snapshot",
-        "description": "Rename a Snapshot for the currently authenticated tenant.\n\n#### Rules\n- The Snapshot name must be unique; otherwise, renaming will not be allowed.\n\n#### Notes\n- Utilize the **block-storage snapshots list** command to retrieve a list of\n all Snapshots and obtain the ID of the Snapshot you wish to rename.",
-        "operationId": "rename_snapshot_v1_snapshots__id__rename_patch",
-        "parameters": [
-          {
-            "name": "id",
-            "in": "path",
-            "required": true,
-            "schema": {
-              "type": "string",
-              "title": "Id",
-              "format": "uuid"
-            }
-          },
-          {
-            "name": "x-tenant-id",
-            "in": "header",
-            "required": true,
-            "schema": {
-              "type": "string",
-              "title": "X-Tenant-Id"
-            }
-          }
-        ],
-        "requestBody": {
-          "content": {
-            "application/json": {
-              "schema": {
-                "$ref": "#/components/schemas/Name"
-              }
-            }
-          },
-          "required": true
-        },
-        "responses": {
-          "204": {
-            "description": "Successful Response"
-          },
-          "404": {
-            "description": "Not Found",
-            "content": {
-              "application/json": {
-                "schema": {
-                  "type": "array",
-                  "items": {
-                    "$ref": "#/components/schemas/ErrorResponse"
-                  },
-                  "title": "Response 404 Rename Snapshot V1 Snapshots  Id  Rename Patch"
-                }
-              }
-            }
-          },
-          "409": {
-            "description": "Conflict",
-            "content": {
-              "application/json": {
-                "schema": {
-                  "type": "array",
-                  "items": {
-                    "$ref": "#/components/schemas/ErrorResponse"
-                  },
-                  "title": "Response 409 Rename Snapshot V1 Snapshots  Id  Rename Patch"
-                }
-              }
-            }
-          },
-          "422": {
-            "description": "Unprocessable Entity",
-            "content": {
-              "application/json": {
-                "schema": {
-                  "type": "array",
-                  "items": {
-                    "$ref": "#/components/schemas/ErrorResponse"
-                  },
-                  "title": "Response 422 Rename Snapshot V1 Snapshots  Id  Rename Patch"
-                }
-              }
-            }
-          }
-        },
-        "x-viveiro": true
-      }
-    },
-    "/v1/volume-types": {
-      "get": {
-        "tags": [
-          "volume-types"
-        ],
-        "summary": "List volume types",
-        "description": "List Volume Types allowed in the current region.\n\n#### Notes\n\n- Volume types are managed internally. If you wish to use a Volume Type that\n is not yet available, please contact our support team for assistance.",
-        "operationId": "list_volume_types_v1_v1_volume_types_get",
-        "responses": {
-          "200": {
-            "description": "Successful Response",
-            "content": {
-              "application/json": {
-                "schema": {
-                  "$ref": "#/components/schemas/GenericVolumeTypeList_VolumeTypeResponse_"
-                }
-              }
-            }
-          }
-        },
-        "x-viveiro": true
-      }
-    },
-    "/v1/volumes": {
-      "get": {
-        "tags": [
-          "volumes"
-        ],
-        "summary": "List all Volumes",
-        "description": "Retrieve a list of Volumes for the currently authenticated tenant.\n\n#### Notes\n- Use the expand argument to obtain additional details about the Volume Type.",
-        "operationId": "list_volume_v1_v1_volumes_get",
-        "parameters": [
-          {
-            "name": "expand",
-            "in": "query",
-            "description": "You can get more detailed info about: ['volume_type', 'attachment']",
-            "required": false,
-            "schema": {
-              "type": "array",
-              "items": {
-                "type": "string"
-              },
-              "title": "Expand",
-              "description": "You can get more detailed info about: ['volume_type', 'attachment']",
-              "default": []
-            }
-          },
-          {
-            "name": "_limit",
-            "in": "query",
-            "required": false,
-            "schema": {
-              "exclusiveMinimum": 0,
-              "type": "integer",
-              "title": " Limit",
-              "default": 50
-            }
-          },
-          {
-            "name": "_offset",
-            "in": "query",
-            "required": false,
-            "schema": {
-              "type": "integer",
-              "title": " Offset",
-              "minimum": 0,
-              "default": 0
-            }
-          },
-          {
-            "name": "_sort",
-            "in": "query",
-            "required": false,
-            "schema": {
-              "type": "string",
-              "title": " Sort",
-              "pattern": "^(^[\\w-]+:(asc|desc)(,[\\w-]+:(asc|desc))*)?$",
-              "default": "created_at:asc"
-            }
-          },
-          {
-            "name": "x-tenant-id",
-            "in": "header",
-            "required": true,
-            "schema": {
-              "type": "string",
-              "title": "X-Tenant-Id"
-            }
-          }
-        ],
-        "responses": {
-          "200": {
-            "description": "Successful Response",
-            "content": {
-              "application/json": {
-                "schema": {
-                  "$ref": "#/components/schemas/VolumesResponseV1"
-                }
-              }
-            }
-          },
-          "404": {
-            "description": "Not Found",
-            "content": {
-              "application/json": {
-                "schema": {
-                  "type": "array",
-                  "items": {
-                    "$ref": "#/components/schemas/ErrorResponse"
-                  },
-                  "title": "Response 404 List Volume V1 V1 Volumes Get"
-                }
-              }
-            }
-          },
-          "409": {
-            "description": "Conflict",
-            "content": {
-              "application/json": {
-                "schema": {
-                  "type": "array",
-                  "items": {
-                    "$ref": "#/components/schemas/ErrorResponse"
-                  },
-                  "title": "Response 409 List Volume V1 V1 Volumes Get"
-                }
-              }
-            }
-          },
-          "422": {
-            "description": "Validation Error",
-            "content": {
-              "application/json": {
-                "schema": {
-                  "$ref": "#/components/schemas/HTTPValidationError"
-                }
-              }
-            }
-          }
-        },
-        "x-viveiro": true
-      },
-      "post": {
-        "tags": [
-          "volumes"
-        ],
-        "summary": "Create a new Volume",
-        "description": "Create a Volume for the currently authenticated tenant.\n\nThe Volume can be used when it reaches the \"available\" state and \"completed\"\n status.\n\n#### Rules\n- The Volume name must be unique; otherwise, the creation will be disallowed.\n- The Volume type must be available to use.\n\n#### Notes\n- Utilize the **block-storage volume-types list** command to retrieve a list\n of all available Volume Types.\n- Verify the state and status of your Volume using the\n**block-storage volume get --id [uuid]** command\".",
-        "operationId": "create_volume_v1_v1_volumes_post",
-        "parameters": [
-          {
-            "name": "x-tenant-id",
-            "in": "header",
-            "required": true,
-            "schema": {
-              "type": "string",
-              "title": "X-Tenant-Id"
-            }
-          }
-        ],
-        "requestBody": {
-          "content": {
-            "application/json": {
-              "schema": {
-                "$ref": "#/components/schemas/VolumeCreateRequestV1"
-              }
-            }
-          },
-          "required": true
-        },
-        "responses": {
-          "202": {
-            "description": "Successful Response",
-            "content": {
-              "application/json": {
-                "schema": {
-                  "$ref": "#/components/schemas/IdResponse"
-                }
-              }
-            }
-          },
-          "404": {
-            "description": "Not Found",
-            "content": {
-              "application/json": {
-                "schema": {
-                  "type": "array",
-                  "items": {
-                    "$ref": "#/components/schemas/ErrorResponse"
-                  },
-                  "title": "Response 404 Create Volume V1 V1 Volumes Post"
-                }
-              }
-            }
-          },
-          "409": {
-            "description": "Conflict",
-            "content": {
-              "application/json": {
-                "schema": {
-                  "type": "array",
-                  "items": {
-                    "$ref": "#/components/schemas/ErrorResponse"
-                  },
-                  "title": "Response 409 Create Volume V1 V1 Volumes Post"
-                }
-              }
-            }
-          },
-          "422": {
-            "description": "Unprocessable Entity",
-            "content": {
-              "application/json": {
-                "schema": {
-                  "type": "array",
-                  "items": {
-                    "$ref": "#/components/schemas/ErrorResponse"
-                  },
-                  "title": "Response 422 Create Volume V1 V1 Volumes Post"
-                }
-              }
-            }
-          }
-        },
-        "x-viveiro": true
-      }
-    },
-    "/v1/volumes/{id}": {
-      "get": {
-        "tags": [
-          "volumes"
-        ],
-        "summary": "Retrieve the details of a volume",
-        "description": "Retrieve details of a Volume for the currently authenticated tenant.\n\n#### Notes\n- Use the **expand** argument to obtain additional details about the Volume\n Type.\n- Utilize the **block-storage volume list** command to retrieve a list of all\n Volumes and obtain the ID of the Volume for which you want to retrieve\n details.",
-        "operationId": "get_volume_v1_v1_volumes__id__get",
-        "parameters": [
-          {
-            "name": "id",
-            "in": "path",
-            "required": true,
-            "schema": {
-              "type": "string",
-              "title": "Id",
-              "format": "uuid"
-            }
-          },
-          {
-            "name": "expand",
-            "in": "query",
-            "description": "You can get more detailed info about: ['volume_type', 'attachment']",
-            "required": false,
-            "schema": {
-              "type": "array",
-              "items": {
-                "type": "string"
-              },
-              "title": "Expand",
-              "description": "You can get more detailed info about: ['volume_type', 'attachment']",
-              "default": []
-            }
-          },
-          {
-            "name": "x-tenant-id",
-            "in": "header",
-            "required": true,
-            "schema": {
-              "type": "string",
-              "title": "X-Tenant-Id"
-            }
-          }
-        ],
-        "responses": {
-          "200": {
-            "description": "Successful Response",
-            "content": {
-              "application/json": {
-                "schema": {
-                  "$ref": "#/components/schemas/VolumeResponseV1"
-                }
-              }
-            }
-          },
-          "404": {
-            "description": "Not Found",
-            "content": {
-              "application/json": {
-                "schema": {
-                  "type": "array",
-                  "items": {
-                    "$ref": "#/components/schemas/ErrorResponse"
-                  },
-                  "title": "Response 404 Get Volume V1 V1 Volumes  Id  Get"
-                }
-              }
-            }
-          },
-          "409": {
-            "description": "Conflict",
-            "content": {
-              "application/json": {
-                "schema": {
-                  "type": "array",
-                  "items": {
-                    "$ref": "#/components/schemas/ErrorResponse"
-                  },
-                  "title": "Response 409 Get Volume V1 V1 Volumes  Id  Get"
-                }
-              }
-            }
-          },
-          "422": {
-            "description": "Validation Error",
-            "content": {
-              "application/json": {
-                "schema": {
-                  "$ref": "#/components/schemas/HTTPValidationError"
-                }
-              }
-            }
-          }
-        },
-        "x-viveiro": true
-      },
-      "delete": {
-        "tags": [
-          "volumes"
-        ],
-        "summary": "Delete a Volume",
-        "description": "Delete a Volume for the currently authenticated tenant.\n\n#### Rules\n- The Volume cannot be attached to a Virtual Machine, i.e., its state cannot\n be \"in-use\". If necessary, detach the Volume from the Virtual Machine before\n proceeding with deletion.\n- The Volume must not have any snapshots. If necessary, delete the Volume's\n  snapshots before proceeding with deletion.\n- The Volume must have the status \"completed\", i.e., must not have any\n  actions in progress.\n\n\n#### Notes\n- Check the state and status of your Volume using the\n**block-storage volume get --id [uuid]** command\".",
-        "operationId": "delete_volume_v1_v1_volumes__id__delete",
-        "parameters": [
-          {
-            "name": "id",
-            "in": "path",
-            "required": true,
-            "schema": {
-              "type": "string",
-              "title": "Id",
-              "format": "uuid"
-            }
-          },
-          {
-            "name": "x-tenant-id",
-            "in": "header",
-            "required": true,
-            "schema": {
-              "type": "string",
-              "title": "X-Tenant-Id"
-            }
-          }
-        ],
-        "responses": {
-          "204": {
-            "description": "Successful Response"
-          },
-          "404": {
-            "description": "Not Found",
-            "content": {
-              "application/json": {
-                "schema": {
-                  "type": "array",
-                  "items": {
-                    "$ref": "#/components/schemas/ErrorResponse"
-                  },
-                  "title": "Response 404 Delete Volume V1 V1 Volumes  Id  Delete"
-                }
-              }
-            }
-          },
-          "409": {
-            "description": "Conflict",
-            "content": {
-              "application/json": {
-                "schema": {
-                  "type": "array",
-                  "items": {
-                    "$ref": "#/components/schemas/ErrorResponse"
-                  },
-                  "title": "Response 409 Delete Volume V1 V1 Volumes  Id  Delete"
-                }
-              }
-            }
-          },
-          "422": {
-            "description": "Unprocessable Entity",
-            "content": {
-              "application/json": {
-                "schema": {
-                  "type": "array",
-                  "items": {
-                    "$ref": "#/components/schemas/ErrorResponse"
-                  },
-                  "title": "Response 422 Delete Volume V1 V1 Volumes  Id  Delete"
-                }
-              }
-            }
-          }
-        },
-        "x-viveiro": true
-      }
-    },
-    "/v1/volumes/{id}/attach/{virtual_machine_id}": {
-      "post": {
         "tags": [
           "volumes"
         ],
@@ -2412,206 +1632,6 @@
           "204": {
             "description": "Successful Response"
           },
-<<<<<<< HEAD
-          "status": {
-            "anyOf": [
-              {
-                "$ref": "#/components/schemas/InstanceStatus"
-              },
-              {
-                "type": "string"
-              }
-            ],
-            "title": "Status"
-          },
-          "state": {
-            "anyOf": [
-              {
-                "$ref": "#/components/schemas/InstanceState"
-              },
-              {
-                "type": "string"
-              }
-            ],
-            "title": "State"
-          },
-          "created_at": {
-            "anyOf": [
-              {
-                "type": "string"
-              },
-              {
-                "type": "string",
-                "format": "date-time"
-              }
-            ],
-            "examples": [
-              "2022-01-01T00:00:10Z"
-            ],
-            "title": "Created At"
-          },
-          "updated_at": {
-            "anyOf": [
-              {
-                "type": "string"
-              },
-              {
-                "type": "string",
-                "format": "date-time"
-              }
-            ],
-            "examples": [
-              "2022-01-01T00:00:10Z"
-            ],
-            "title": "Updated At"
-          }
-        },
-        "title": "AttachmentMachine",
-        "required": [
-          "id",
-          "name",
-          "status",
-          "state",
-          "created_at",
-          "updated_at"
-        ],
-        "example": {
-          "created_at": "2022-01-01T00:00:10Z",
-          "id": "xxxxxxxx-xxxx-xxxx-xxxx-xxxxxxxxxxxx",
-          "name": "machine name",
-          "state": "running",
-          "status": "completed",
-          "updated_at": "2022-01-01T00:00:10Z"
-        }
-      },
-      "AttachmentResponseV1": {
-        "type": "object",
-        "properties": {
-          "instance": {
-            "anyOf": [
-              {
-                "$ref": "#/components/schemas/AttachmentMachine"
-              },
-              {
-                "$ref": "#/components/schemas/IdRequest"
-              }
-            ],
-            "title": "Instance"
-          },
-          "attached_at": {
-            "anyOf": [
-              {
-                "type": "string"
-              },
-              {
-                "type": "string",
-                "format": "date-time"
-              }
-            ],
-            "examples": [
-              "2022-01-01T00:00:10Z"
-            ],
-            "title": "Attached At"
-          },
-          "device": {
-            "anyOf": [
-              {
-                "type": "string"
-              },
-              {
-                "type": "null"
-              }
-            ],
-            "title": "Device"
-          }
-        },
-        "title": "AttachmentResponseV1",
-        "required": [
-          "instance",
-          "attached_at"
-        ],
-        "example": {
-          "attached_at": "2022-01-01T00:00:10Z",
-          "device": "/dev/vdb",
-          "instance": {
-            "created_at": "2022-01-01T00:00:10Z",
-            "id": "xxxxxxxx-xxxx-xxxx-xxxx-xxxxxxxxxxxx",
-            "name": "machine name",
-            "state": "running",
-            "status": "completed",
-            "updated_at": "2022-01-01T00:00:10Z"
-          }
-        }
-      },
-      "BackupListResponse": {
-        "type": "object",
-        "properties": {
-          "backups": {
-            "type": "array",
-            "items": {
-              "$ref": "#/components/schemas/BackupResponse"
-            },
-            "title": "Backups"
-          }
-        },
-        "title": "BackupListResponse",
-        "required": [
-          "backups"
-        ],
-        "example": {
-          "backups": [
-            {
-              "created_at": "2022-01-01T00:00:10Z",
-              "description": "my backup for testing",
-              "id": "3a7e01a7-9020-43f0-bc5c-8b1dbdf3b6b4",
-              "name": "My backup",
-              "size": 10,
-              "source_backup": {
-                "id": "1d5756b4-5334-454c-912e-a4bdc2c65828"
-              },
-              "state": "available",
-              "status": "completed",
-              "type": "incremental",
-              "updated_at": "2022-01-01T00:00:10Z",
-              "volume": {
-                "id": "d2beb7d7-152d-48fd-ae42-c1204fb3a40b"
-              }
-            }
-          ]
-        }
-      },
-      "BackupResponse": {
-        "type": "object",
-        "properties": {
-          "id": {
-            "type": "string",
-            "title": "Id"
-          },
-          "name": {
-            "type": "string",
-            "title": "Name"
-          },
-          "size": {
-            "type": "integer",
-            "title": "Size"
-          },
-          "description": {
-            "anyOf": [
-              {
-                "type": "string"
-              },
-              {
-                "type": "null"
-              }
-            ],
-            "title": "Description"
-          },
-          "state": {
-            "$ref": "#/components/schemas/BackupState"
-          },
-          "status": {
-            "$ref": "#/components/schemas/BackupStatus"
-=======
           "404": {
             "description": "Not Found",
             "content": {
@@ -2639,7 +1659,6 @@
                 }
               }
             }
->>>>>>> 812d0ee9
           },
           "422": {
             "description": "Unprocessable Entity",
@@ -3042,38 +2061,6 @@
           }
         }
       },
-      "BackupIdRequest": {
-        "type": "object",
-        "properties": {
-          "id": {
-            "anyOf": [
-              {
-                "type": "string",
-                "maxLength": 255,
-                "minLength": 1
-              },
-              {
-                "type": "null"
-              }
-            ],
-            "title": "Id"
-          },
-          "name": {
-            "anyOf": [
-              {
-                "type": "string",
-                "maxLength": 255,
-                "minLength": 1
-              },
-              {
-                "type": "null"
-              }
-            ],
-            "title": "Name"
-          }
-        },
-        "title": "BackupIdRequest"
-      },
       "BackupListResponse": {
         "type": "object",
         "properties": {
@@ -3094,22 +2081,18 @@
             {
               "created_at": "2022-01-01T00:00:10Z",
               "description": "my backup for testing",
-              "error": {
-                "message": "You have reached the limit of allowed backups. Please, remove unused backups or contact support to increase your quota.",
-                "slug": "creating_error_quota"
-              },
-              "id": "ea5bed4d-a36d-4559-98ab-705972884add",
+              "id": "3a7e01a7-9020-43f0-bc5c-8b1dbdf3b6b4",
               "name": "My backup",
               "size": 10,
               "source_backup": {
-                "id": "d0167724-4d3f-4151-84ec-d641c5627f66"
+                "id": "1d5756b4-5334-454c-912e-a4bdc2c65828"
               },
               "state": "available",
               "status": "completed",
               "type": "incremental",
               "updated_at": "2022-01-01T00:00:10Z",
               "volume": {
-                "id": "550220b1-d8de-43de-a16a-263a1213b6ec"
+                "id": "d2beb7d7-152d-48fd-ae42-c1204fb3a40b"
               }
             }
           ]
@@ -3200,189 +2183,8 @@
                 "type": "null"
               }
             ]
-          },
-          "error": {
-            "anyOf": [
-              {
-                "$ref": "#/components/schemas/BackupResponseError"
-              },
-              {
-                "type": "null"
-              }
-            ]
-          }
-        },
-        "title": "BackupResponse",
-        "required": [
-          "id",
-          "name",
-          "size",
-          "state",
-          "status",
-          "created_at",
-          "updated_at",
-          "volume",
-          "type"
-        ],
-        "example": {
-          "created_at": "2022-01-01T00:00:10Z",
-          "description": "my backup for testing",
-          "error": {
-            "message": "You have reached the limit of allowed backups. Please, remove unused backups or contact support to increase your quota.",
-            "slug": "creating_error_quota"
-          },
-          "id": "ea5bed4d-a36d-4559-98ab-705972884add",
-          "name": "My backup",
-          "size": 10,
-          "source_backup": {
-            "id": "d0167724-4d3f-4151-84ec-d641c5627f66"
-          },
-          "state": "available",
-          "status": "completed",
-          "type": "incremental",
-          "updated_at": "2022-01-01T00:00:10Z",
-          "volume": {
-            "id": "550220b1-d8de-43de-a16a-263a1213b6ec"
-          }
-        }
-      },
-      "BackupResponseError": {
-        "type": "object",
-        "properties": {
-          "slug": {
-            "type": "string",
-            "title": "Slug"
-          },
-          "message": {
-            "type": "string",
-            "title": "Message"
-          }
-        },
-        "title": "BackupResponseError",
-        "required": [
-          "slug",
-          "message"
-        ],
-        "example": {
-          "message": "You have reached the limit of allowed backups. Please, remove unused backups or contact support to increase your quota.",
-          "slug": "creating_error_quota"
-        }
-      },
-      "BackupState": {
-        "type": "string",
-        "title": "BackupState",
-        "enum": [
-          "new",
-          "available",
-          "deleted"
-        ]
-      },
-      "BackupStatus": {
-        "type": "string",
-        "title": "BackupStatus",
-        "enum": [
-          "completed",
-          "creating",
-          "creating_error",
-          "creating_error_quota",
-          "uploading",
-          "uploading_error_quota",
-          "uploading_error",
-          "deleting_pending",
-          "deleting_error",
-          "deleting",
-          "restoring_pending",
-          "restoring",
-          "restoring_error",
-          "provisioning",
-          "copying"
-        ]
-      },
-      "BackupType": {
-        "type": "string",
-        "title": "BackupType",
-        "enum": [
-          "full",
-          "incremental"
-        ]
-      },
-      "CopyBackupCrossRegionRequest": {
-        "type": "object",
-        "properties": {
-          "destiny_region": {
-            "type": "string",
-            "title": "Destiny Region",
-            "maxLength": 255,
-            "minLength": 1
-          },
-<<<<<<< HEAD
-          "updated_at": {
-            "anyOf": [
-              {
-                "type": "string"
-              },
-              {
-                "type": "string",
-                "format": "date-time"
-              }
-            ],
-            "examples": [
-              "2022-01-01T00:00:10Z"
-            ],
-            "title": "Updated At"
-          },
-          "volume": {
-            "anyOf": [
-              {
-                "$ref": "#/components/schemas/ExpandedVolume"
-              },
-              {
-                "$ref": "#/components/schemas/IdResponse"
-              }
-            ],
-            "title": "Volume"
-=======
-          "backup": {
-            "$ref": "#/components/schemas/BackupIdRequest"
-          }
-        },
-        "title": "CopyBackupCrossRegionRequest",
-        "required": [
-          "destiny_region",
-          "backup"
-        ],
-        "example": {
-          "backup": {
-            "name": "backup-tomato"
-          },
-          "destiny_region": "br-ne1"
-        }
-      },
-      "CreateAttachmentRequest": {
-        "type": "object",
-        "properties": {
-          "volume": {
-            "$ref": "#/components/schemas/IdRequest"
-          },
-          "instance": {
-            "$ref": "#/components/schemas/IdRequest"
->>>>>>> 812d0ee9
-          },
-          "type": {
-            "$ref": "#/components/schemas/BackupType"
-          },
-          "source_backup": {
-            "anyOf": [
-              {
-                "$ref": "#/components/schemas/IdResponse"
-              },
-              {
-                "type": "null"
-              }
-            ]
-          }
-        },
-<<<<<<< HEAD
+          }
+        },
         "title": "BackupResponse",
         "required": [
           "id",
@@ -3453,7 +2255,26 @@
         ]
       },
       "CreateAttachmentRequest": {
-=======
+        "type": "object",
+        "properties": {
+          "volume": {
+            "$ref": "#/components/schemas/IdRequest"
+          },
+          "instance": {
+            "$ref": "#/components/schemas/IdRequest"
+          },
+          "device": {
+            "anyOf": [
+              {
+                "type": "string"
+              },
+              {
+                "type": "null"
+              }
+            ],
+            "title": "Device"
+          }
+        },
         "title": "CreateAttachmentRequest",
         "required": [
           "volume",
@@ -3464,59 +2285,6 @@
           "instance": {
             "id": "xxxxxxxx-xxxx-xxxx-xxxx-xxxxxxxxxxxx"
           },
-          "volume": {
-            "id": "xxxxxxxx-xxxx-xxxx-xxxx-xxxxxxxxxxxx"
-          }
-        }
-      },
-      "CreateBackup": {
->>>>>>> 812d0ee9
-        "type": "object",
-        "properties": {
-          "description": {
-            "anyOf": [
-              {
-                "type": "string"
-              },
-              {
-                "type": "null"
-              }
-            ],
-            "title": "Description"
-          },
-          "volume": {
-            "anyOf": [
-              {
-                "$ref": "#/components/schemas/IdRequest"
-              },
-              {
-                "$ref": "#/components/schemas/Name"
-              }
-            ],
-            "title": "Volume"
-          },
-          "name": {
-            "type": "string",
-            "title": "Name"
-          },
-          "type": {
-            "allOf": [
-              {
-                "$ref": "#/components/schemas/BackupType"
-              }
-            ],
-            "default": "full"
-          }
-        },
-        "title": "CreateBackup",
-        "required": [
-          "volume",
-          "name"
-        ],
-        "example": {
-          "description": "my-backup",
-          "name": "backup name",
-          "type": "full",
           "volume": {
             "id": "xxxxxxxx-xxxx-xxxx-xxxx-xxxxxxxxxxxx"
           }
@@ -4251,23 +3019,6 @@
               }
             ],
             "title": "Backup"
-<<<<<<< HEAD
-=======
-          },
-          "snapshot": {
-            "anyOf": [
-              {
-                "$ref": "#/components/schemas/IdRequest"
-              },
-              {
-                "$ref": "#/components/schemas/Name"
-              },
-              {
-                "type": "null"
-              }
-            ],
-            "title": "Snapshot"
->>>>>>> 812d0ee9
           }
         },
         "title": "VolumeCreateRequestV1",
