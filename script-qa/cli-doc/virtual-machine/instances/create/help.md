# Creates a Virtual Machine instance in the current tenant which is logged in.

## Usage:
```bash
An instance is ready for you to use when it's in the running state.
```

## Product catalog:
<<<<<<< HEAD
- Examples:
- ./mgc virtual-machine instances create --image.id="9ec75090-2872-4f51-8111-53d05d96d2c6" --image.name="some_resource_name" --machine-type.id="9ec75090-2872-4f51-8111-53d05d96d2c6" --machine-type.name="some_resource_name" --network.associate-public-ip=true --network.nic.id="9ec75090-2872-4f51-8111-53d05d96d2c6" --network.nic.security-groups='[{"id":"9ec75090-2872-4f51-8111-53d05d96d2c6"}]' --network.vpc.id="9ec75090-2872-4f51-8111-53d05d96d2c6" --network.vpc.name="some_resource_name"

## Other commands:
- Flags:
- --availability-zone string              Availability Zone (between 1 and 255 characters)
- --cli.list-links enum[=table]           List all available links for this command (one of "json", "table" or "yaml")
- --cli.watch                             Wait until the operation is completed by calling the 'get' link and waiting until termination. Akin to '! get -w'
- -h, --help                                  help for create
- --image object                          Image (at least one of: single property: id or single property: name)
- Use --image=help for more details (required)
- --image.id string                       Image: Id (between 1 and 255 characters)
- This is the same as '--image=id:string'.
- --image.name string                     Image: Name (between 1 and 255 characters)
- This is the same as '--image=name:string'.
- --machine-type object                   Machine Type (at least one of: single property: id or single property: name)
- Use --machine-type=help for more details (required)
- --machine-type.id string                Machine Type: Id (between 1 and 255 characters)
- This is the same as '--machine-type=id:string'.
- --machine-type.name string              Machine Type: Name (between 1 and 255 characters)
- This is the same as '--machine-type=name:string'.
- --name string                           Name (between 1 and 255 characters) (required)
- --network object                        InstanceCreateRequestV1NetworkDefault (properties: associate_public_ip, nic and vpc)
- Use --network=help for more details
- --network.associate-public-ip boolean   InstanceCreateRequestV1NetworkDefault: Associate Public Ip
- This is the same as '--network=associate_public_ip:boolean'. (default true)
- --network.nic object                    InstanceCreateRequestV1NetworkDefault: Nic (at least one of: single property: id or single property: security_groups)
- Use --network.nic=help for more details
- This is the same as '--network=nic:object'.
- --network.nic.id string                 Nic: Id (between 1 and 255 characters)
- This is the same as '--network.nic=id:string'.
- --network.nic.security-groups array     Nic: Security Groups
- Use --network.nic.security-groups=help for more details
- This is the same as '--network.nic=security_groups:array'. (default [])
- --network.vpc object                    InstanceCreateRequestV1NetworkDefault: Vpc (at least one of: single property: id or single property: name)
- Use --network.vpc=help for more details
- This is the same as '--network=vpc:object'. (default {"name":"default"})
- --network.vpc.id string                 Vpc: Id (between 1 and 255 characters)
- This is the same as '--network.vpc=id:string'.
- --network.vpc.name string               Vpc: Name (between 1 and 255 characters)
- This is the same as '--network.vpc=name:string'.
- --ssh-key-name string                   Ssh Key Name (required)
- --user-data string                      User Data (between 1 and 65000 characters)
- -v, --version                               version for create
=======
- #### Notes
- - For the image data, you can use the virtual-machine images list command
- to list all available images.
- - For the machine type data, you can use the virtual-machine machine-types
- list command to list all available machine types.
- - You can verify the state of your instance using the virtual-machine get
- command.

## Other commands:
- #### Rules
>>>>>>> 59332768

## Flags:
```bash
- If you don't specify a VPC, the default VPC will be used. When the
default VPC is not available, the command will fail.
- If you don't specify an network interface, an default network interface
will be created.
- You can either specify an image id or an image name. If you specify
both, the image id will be used.
- You can either specify a machine type id or a machine type name. If
you specify both, the machine type id will be used.
- You can either specify an VPC id or an VPC name. If you specify both,
the VPC id will be used.
- The user data must be a Base64 encoded string.
```
<|MERGE_RESOLUTION|>--- conflicted
+++ resolved
@@ -6,52 +6,6 @@
 ```
 
 ## Product catalog:
-<<<<<<< HEAD
-- Examples:
-- ./mgc virtual-machine instances create --image.id="9ec75090-2872-4f51-8111-53d05d96d2c6" --image.name="some_resource_name" --machine-type.id="9ec75090-2872-4f51-8111-53d05d96d2c6" --machine-type.name="some_resource_name" --network.associate-public-ip=true --network.nic.id="9ec75090-2872-4f51-8111-53d05d96d2c6" --network.nic.security-groups='[{"id":"9ec75090-2872-4f51-8111-53d05d96d2c6"}]' --network.vpc.id="9ec75090-2872-4f51-8111-53d05d96d2c6" --network.vpc.name="some_resource_name"
-
-## Other commands:
-- Flags:
-- --availability-zone string              Availability Zone (between 1 and 255 characters)
-- --cli.list-links enum[=table]           List all available links for this command (one of "json", "table" or "yaml")
-- --cli.watch                             Wait until the operation is completed by calling the 'get' link and waiting until termination. Akin to '! get -w'
-- -h, --help                                  help for create
-- --image object                          Image (at least one of: single property: id or single property: name)
-- Use --image=help for more details (required)
-- --image.id string                       Image: Id (between 1 and 255 characters)
-- This is the same as '--image=id:string'.
-- --image.name string                     Image: Name (between 1 and 255 characters)
-- This is the same as '--image=name:string'.
-- --machine-type object                   Machine Type (at least one of: single property: id or single property: name)
-- Use --machine-type=help for more details (required)
-- --machine-type.id string                Machine Type: Id (between 1 and 255 characters)
-- This is the same as '--machine-type=id:string'.
-- --machine-type.name string              Machine Type: Name (between 1 and 255 characters)
-- This is the same as '--machine-type=name:string'.
-- --name string                           Name (between 1 and 255 characters) (required)
-- --network object                        InstanceCreateRequestV1NetworkDefault (properties: associate_public_ip, nic and vpc)
-- Use --network=help for more details
-- --network.associate-public-ip boolean   InstanceCreateRequestV1NetworkDefault: Associate Public Ip
-- This is the same as '--network=associate_public_ip:boolean'. (default true)
-- --network.nic object                    InstanceCreateRequestV1NetworkDefault: Nic (at least one of: single property: id or single property: security_groups)
-- Use --network.nic=help for more details
-- This is the same as '--network=nic:object'.
-- --network.nic.id string                 Nic: Id (between 1 and 255 characters)
-- This is the same as '--network.nic=id:string'.
-- --network.nic.security-groups array     Nic: Security Groups
-- Use --network.nic.security-groups=help for more details
-- This is the same as '--network.nic=security_groups:array'. (default [])
-- --network.vpc object                    InstanceCreateRequestV1NetworkDefault: Vpc (at least one of: single property: id or single property: name)
-- Use --network.vpc=help for more details
-- This is the same as '--network=vpc:object'. (default {"name":"default"})
-- --network.vpc.id string                 Vpc: Id (between 1 and 255 characters)
-- This is the same as '--network.vpc=id:string'.
-- --network.vpc.name string               Vpc: Name (between 1 and 255 characters)
-- This is the same as '--network.vpc=name:string'.
-- --ssh-key-name string                   Ssh Key Name (required)
-- --user-data string                      User Data (between 1 and 65000 characters)
-- -v, --version                               version for create
-=======
 - #### Notes
 - - For the image data, you can use the virtual-machine images list command
 - to list all available images.
@@ -62,7 +16,6 @@
 
 ## Other commands:
 - #### Rules
->>>>>>> 59332768
 
 ## Flags:
 ```bash
