--- conflicted
+++ resolved
@@ -816,100 +816,6 @@
               - network
               - ssh_key_name
               - user_data
-<<<<<<< HEAD
-              - vpc
-    - POST /v1/xaas/snapshots:
-        - '202':
-            computed:
-              - id
-            non-computed:
-              - name
-              - project_type
-              - virtual_machine
-  missing-crud:
-    - healthchecks:
-        - post
-        - delete
-    - backups:
-        - get
-        - post
-        - delete
-    - diagnostics:
-        - post
-        - delete
-    - keypairs:
-        - get
-    - machine-types:
-        - post
-        - delete
-    - snapshots:
-        - get
-        - post
-        - delete
-    - xaas images:
-        - post
-        - delete
-    - xaas machine-types:
-        - post
-        - delete
-  uneven-resources:
-    backups:
-      PATCH:
-        - /v1/internal/backups/urp/{external_backup_id}
-        - /v1/internal/backups/{id}
-    images:
-      PATCH:
-        expected_prefix: /v1/internal/images/{id}
-        uneven:
-          - /v1/internal/images/urp/{urp_id}
-    instances:
-      GET:
-        - /v1/instances/internal/urp/{id}
-        - /v1/instances/internal/{id}
-        - /v1/internal/instances/urp/{id}
-        - /v1/internal/instances/{id}
-      PATCH:
-        - /v1/internal/instances/urp/{urp_id}
-        - /v1/internal/instances/{id}
-  unused-components:
-    - '#/components/schemas/ValidationError'
-  xof-single-item:
-    - paths./v1/instances/internal/urp/{id}.get.parameters.project_type.schema
-    - paths./v1/instances/internal/{id}.get.parameters.project_type.schema
-    - paths./v1/internal/instances/diagnostics.get.parameters.project_type.schema
-    - paths./v1/internal/instances/urp/{id}.get.parameters.project_type.schema
-    - paths./v1/internal/instances/{id}.delete.parameters.project_type.schema
-    - paths./v1/internal/instances/{id}.get.parameters.project_type.schema
-    - paths./v1/internal/instances/{id}.post.parameters.project_type.schema
-    - paths./v1/internal/instances/{id}/ports/{port_id}.delete.parameters.project_type.schema
-    - components.schemas.ImageRequestV1.status
-virtual-machine.openapi:
-  computed-variables:
-    - POST /v1/backups:
-        - '202':
-            computed:
-              - id
-            non-computed:
-              - backup_type
-              - name
-              - rotation
-              - virtual_machine
-    - POST /v1/instances:
-        - '201':
-            computed:
-              - id
-            non-computed:
-              - associate_public_ip
-              - availability_zone
-              - image
-              - machine_type
-              - name
-              - nic
-              - ssh_key_name
-              - user_data
-              - vpc
-=======
->>>>>>> 59332768
     - POST /v1/snapshots:
         - '202':
             computed:
@@ -925,9 +831,6 @@
         - post
         - delete
   unused-components:
-<<<<<<< HEAD
-    - '#/components/schemas/ValidationError'
-=======
     - '#/components/schemas/BackupState'
     - '#/components/schemas/BackupStatus'
     - '#/components/schemas/BackupType'
@@ -973,5 +876,4 @@
     - components.schemas.SnapshotResponseV1.updated_at
     - components.schemas.SnapshotRestoreRequestV1Default.availability_zone
     - components.schemas.SnapshotRestoreRequestV1Default.network
-    - components.schemas.SnapshotRestoreRequestV1Default.user_data
->>>>>>> 59332768
+    - components.schemas.SnapshotRestoreRequestV1Default.user_data