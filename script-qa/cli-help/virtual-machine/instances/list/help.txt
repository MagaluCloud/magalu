--- conflicted
+++ resolved
@@ -9,11 +9,7 @@
 
 Flags:
       --control.limit integer     Limit: limit the number of the results (max: 2147483647) (default 50)
-<<<<<<< HEAD
-      --control.offset integer    Offset: pagination for the results limited (range: 0 - 2147483647)
-=======
       --control.offset integer    Offset: pagination for the results limited (max: 2147483647)
->>>>>>> 59332768
       --control.sort string       Sort: order of the results using informed fields (pattern: ^(^[\w-]+:(asc|desc)(,[\w-]+:(asc|desc))*)?$) (default "created_at:asc")
       --expand array(string)     Expand: You can get more detailed info about: ['image', 'machine-type', 'network']  (default [])
   -h, --help                     help for list
