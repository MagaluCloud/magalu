Restore a snapshot of a Virtual Machine with the current tenant which is logged in. </br>
A Snapshot is ready for restore when it's in available state.

#### Notes
- You can verify the state of snapshot using the snapshot list command.
- Use machine-types list to see all machine types available.

#### Rules
- To restore a snapshot  you have to inform the new virtual machine information.
- You can choose a machine-type that has a disk equal or larger
than the original virtual machine type.

Usage:
  ./mgc virtual-machine snapshots restore [id] [flags]

Examples:
  ./mgc virtual-machine snapshots restore --machine-type.id="9ec75090-2872-4f51-8111-53d05d96d2c6" --machine-type.name="some_resource_name" --network.associate-public-ip=true --network.nic.id="9ec75090-2872-4f51-8111-53d05d96d2c6" --network.nic.security-groups='[{"id":"9ec75090-2872-4f51-8111-53d05d96d2c6"}]' --network.vpc.id="9ec75090-2872-4f51-8111-53d05d96d2c6" --network.vpc.name="some_resource_name"

Flags:
      --availability-zone string              Availability Zone (between 1 and 255 characters)
      --cli.list-links enum[=table]           List all available links for this command (one of "json", "table" or "yaml")
  -h, --help                                  help for restore
      --id string                             Id (required)
      --machine-type object                   Machine Type (at least one of: single property: id or single property: name)
                                              Use --machine-type=help for more details (required)
      --machine-type.id string                Machine Type: Id (between 1 and 255 characters)
                                              This is the same as '--machine-type=id:string'.
      --machine-type.name string              Machine Type: Name (between 1 and 255 characters)
                                              This is the same as '--machine-type=name:string'.
      --name string                           Name (between 1 and 255 characters) (required)
<<<<<<< HEAD
      --network object                        InstanceCreateRequestV1NetworkDefault (properties: associate_public_ip, nic and vpc)
                                              Use --network=help for more details
      --network.associate-public-ip boolean   InstanceCreateRequestV1NetworkDefault: Associate Public Ip
                                              This is the same as '--network=associate_public_ip:boolean'. (default true)
      --network.nic object                    InstanceCreateRequestV1NetworkDefault: Nic (at least one of: single property: id or single property: security_groups)
=======
      --network object                        (properties: associate_public_ip, nic and vpc)
                                              Use --network=help for more details
      --network.associate-public-ip boolean   network's associate_public_ip property: Associate Public Ip
                                              This is the same as '--network=associate_public_ip:boolean'. (default true)
      --network.nic object                    network's nic property: Nic (at least one of: single property: id or single property: security_groups)
>>>>>>> 59332768
                                              Use --network.nic=help for more details
                                              This is the same as '--network=nic:object'.
      --network.nic.id string                 Nic: Id (between 1 and 255 characters)
                                              This is the same as '--network.nic=id:string'.
      --network.nic.security-groups array     Nic: Security Groups
                                              Use --network.nic.security-groups=help for more details
                                              This is the same as '--network.nic=security_groups:array'. (default [])
<<<<<<< HEAD
      --network.vpc object                    InstanceCreateRequestV1NetworkDefault: Vpc (at least one of: single property: id or single property: name)
=======
      --network.vpc object                    network's vpc property: Vpc (at least one of: single property: id or single property: name)
>>>>>>> 59332768
                                              Use --network.vpc=help for more details
                                              This is the same as '--network=vpc:object'.
      --network.vpc.id string                 Vpc: Id (between 1 and 255 characters)
                                              This is the same as '--network.vpc=id:string'.
      --network.vpc.name string               Vpc: Name (between 1 and 255 characters)
                                              This is the same as '--network.vpc=name:string'.
      --ssh-key-name string                   Ssh Key Name (required)
      --user-data string                      User Data (between 1 and 65000 characters)
  -v, --version                               version for restore

Global Flags:
      --cli.show-cli-globals   Show all CLI global flags on usage text
      --env enum               Environment to use (one of "pre-prod" or "prod") (default "prod")
      --region enum            Region to reach the service (one of "br-mgl1", "br-ne1" or "br-se1") (default "br-se1")
      --server-url uri         Manually specify the server to use
<|MERGE_RESOLUTION|>--- conflicted
+++ resolved
@@ -28,19 +28,11 @@
       --machine-type.name string              Machine Type: Name (between 1 and 255 characters)
                                               This is the same as '--machine-type=name:string'.
       --name string                           Name (between 1 and 255 characters) (required)
-<<<<<<< HEAD
-      --network object                        InstanceCreateRequestV1NetworkDefault (properties: associate_public_ip, nic and vpc)
-                                              Use --network=help for more details
-      --network.associate-public-ip boolean   InstanceCreateRequestV1NetworkDefault: Associate Public Ip
-                                              This is the same as '--network=associate_public_ip:boolean'. (default true)
-      --network.nic object                    InstanceCreateRequestV1NetworkDefault: Nic (at least one of: single property: id or single property: security_groups)
-=======
       --network object                        (properties: associate_public_ip, nic and vpc)
                                               Use --network=help for more details
       --network.associate-public-ip boolean   network's associate_public_ip property: Associate Public Ip
                                               This is the same as '--network=associate_public_ip:boolean'. (default true)
       --network.nic object                    network's nic property: Nic (at least one of: single property: id or single property: security_groups)
->>>>>>> 59332768
                                               Use --network.nic=help for more details
                                               This is the same as '--network=nic:object'.
       --network.nic.id string                 Nic: Id (between 1 and 255 characters)
@@ -48,11 +40,7 @@
       --network.nic.security-groups array     Nic: Security Groups
                                               Use --network.nic.security-groups=help for more details
                                               This is the same as '--network.nic=security_groups:array'. (default [])
-<<<<<<< HEAD
-      --network.vpc object                    InstanceCreateRequestV1NetworkDefault: Vpc (at least one of: single property: id or single property: name)
-=======
       --network.vpc object                    network's vpc property: Vpc (at least one of: single property: id or single property: name)
->>>>>>> 59332768
                                               Use --network.vpc=help for more details
                                               This is the same as '--network=vpc:object'.
       --network.vpc.id string                 Vpc: Id (between 1 and 255 characters)
