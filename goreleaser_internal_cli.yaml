project_name: mgccli
builds:
  -
    env: [CGO_ENABLED=0]
    id: "mgc"
    goos:
      - linux
      - windows
<<<<<<< HEAD
      - darwin
=======
>>>>>>> 59332768
    binary: mgc
    goarch:
      - amd64
    ldflags:
      - -s -w -X magalu.cloud/sdk.Version={{.Version}}"
    flags:
      - -tags=embed release
    main: mgc/cli/main.go
<<<<<<< HEAD
=======
  - env: [ CGO_ENABLED=0 ]
    id: "terraform"
    goos:
      - linux
      - windows
    goarch:
      - amd64
    binary: terraform-provider-mgc
    ldflags:
      - -s -w -X magalu.cloud/sdk.Version={{.Version}}"
    flags:
      - -tags=embed release
    main: mgc/terraform-provider-mgc/main.go
nfpms:
-
  maintainer: Magalu Cloud <magalucloud.cli@luizalabs.com>
  id: mgc
  description: MGC CLI.
  homepage: https://magalu.cloud/
  license: MIT
  package_name: mgccli
  bindir: /usr/bin
  formats:
  - deb
  builds:
    - mgc
>>>>>>> 59332768
release:
  replace_existing_artifacts: true
  draft: true
  prerelease: true<|MERGE_RESOLUTION|>--- conflicted
+++ resolved
@@ -6,10 +6,7 @@
     goos:
       - linux
       - windows
-<<<<<<< HEAD
       - darwin
-=======
->>>>>>> 59332768
     binary: mgc
     goarch:
       - amd64
@@ -18,8 +15,6 @@
     flags:
       - -tags=embed release
     main: mgc/cli/main.go
-<<<<<<< HEAD
-=======
   - env: [ CGO_ENABLED=0 ]
     id: "terraform"
     goos:
@@ -46,7 +41,6 @@
   - deb
   builds:
     - mgc
->>>>>>> 59332768
 release:
   replace_existing_artifacts: true
   draft: true
